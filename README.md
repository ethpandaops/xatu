--- conflicted
+++ resolved
@@ -79,11 +79,9 @@
 ### Locally via docker compose
 
 ```bash
-docker compose up
+docker compose up --detach
 ```
 
-<<<<<<< HEAD
-=======
 This will setup a pipeline to import events from Xatu server into a clickhouse instance. This will **not** run `sentry`/`discovery`/`mimicry`/`cannon`/`sage` clients but allow you run them locally and connect to the server.
 
 There is also a grafana instance running with dashboards that can be used to visualize the data.
@@ -136,7 +134,6 @@
       connections: 3
 ```
 
->>>>>>> d7082f92
 ## Contributing
 
 Contributions are greatly appreciated! Pull requests will be reviewed and merged promptly if you're interested in improving Xatu! 
