scrape_configs:
  - job_name: 'xatu-server'
    static_configs:
      - targets: ['xatu-server:9090']
  - job_name: 'vector-kafka-clickhouse'
    static_configs:
<<<<<<< HEAD
      - targets: ['xatu-vector-kafka-clickhouse:9598']
=======
      - targets: ['vector-kafka-clickhouse:9598']
  - job_name: 'vector-kafka-clickhouse-libp2p'
    static_configs:
      - targets: ['vector-kafka-clickhouse-libp2p:9598']
>>>>>>> 57f66635
  - job_name: 'vector-http-kafka'
    static_configs:
      - targets: ['xatu-vector-http-kafka:9598']<|MERGE_RESOLUTION|>--- conflicted
+++ resolved
@@ -4,14 +4,10 @@
       - targets: ['xatu-server:9090']
   - job_name: 'vector-kafka-clickhouse'
     static_configs:
-<<<<<<< HEAD
       - targets: ['xatu-vector-kafka-clickhouse:9598']
-=======
-      - targets: ['vector-kafka-clickhouse:9598']
   - job_name: 'vector-kafka-clickhouse-libp2p'
     static_configs:
-      - targets: ['vector-kafka-clickhouse-libp2p:9598']
->>>>>>> 57f66635
+      - targets: ['xatu-vector-kafka-clickhouse-libp2p:9598']
   - job_name: 'vector-http-kafka'
     static_configs:
       - targets: ['xatu-vector-http-kafka:9598']