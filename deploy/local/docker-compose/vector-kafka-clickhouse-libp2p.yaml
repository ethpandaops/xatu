--- conflicted
+++ resolved
@@ -215,11 +215,8 @@
       libp2p_trace_handle_status: .event.name == "LIBP2P_TRACE_HANDLE_STATUS"
       libp2p_trace_gossipsub_beacon_block: .event.name == "LIBP2P_TRACE_GOSSIPSUB_BEACON_BLOCK"
       libp2p_trace_gossipsub_beacon_attestation: .event.name == "LIBP2P_TRACE_GOSSIPSUB_BEACON_ATTESTATION"
-<<<<<<< HEAD
+      libp2p_trace_gossipsub_blob_sidecar: .event.name == "LIBP2P_TRACE_GOSSIPSUB_BLOB_SIDECAR"
       libp2p_trace_gossipsub_beacon_data_column_sidecar: .event.name == "LIBP2P_TRACE_GOSSIPSUB_BEACON_DATA_COLUMN_SIDECAR"
-=======
-      libp2p_trace_gossipsub_blob_sidecar: .event.name == "LIBP2P_TRACE_GOSSIPSUB_BLOB_SIDECAR"
->>>>>>> 4864fcd2
   xatu_server_events_router_matched:
     type: log_to_metric
     inputs:
@@ -234,11 +231,8 @@
       - xatu_server_events_router.libp2p_trace_handle_status
       - xatu_server_events_router.libp2p_trace_gossipsub_beacon_block
       - xatu_server_events_router.libp2p_trace_gossipsub_beacon_attestation
-<<<<<<< HEAD
+      - xatu_server_events_router.libp2p_trace_gossipsub_blob_sidecar
       - xatu_server_events_router.libp2p_trace_gossipsub_beacon_data_column_sidecar
-=======
-      - xatu_server_events_router.libp2p_trace_gossipsub_blob_sidecar
->>>>>>> 4864fcd2
     metrics:
       - type: counter
         field: event.name
@@ -771,27 +765,18 @@
 
       .message_size = .meta.client.additional_data.message_size
       .message_id = .meta.client.additional_data.message_id
+      
       .updated_date_time = to_unix_timestamp(now())
 
       del(.event)
       del(.meta)
       del(.data)
       del(.path)
-<<<<<<< HEAD
   libp2p_trace_gossipsub_beacon_data_column_sidecar_formatted:
     type: remap
     inputs:
       - xatu_server_events_router.libp2p_trace_gossipsub_beacon_data_column_sidecar
     source: |-
-=======
-
-  libp2p_trace_gossipsub_blob_sidecar_formatted:
-    type: remap
-    inputs:
-      - xatu_server_events_router.libp2p_trace_gossipsub_blob_sidecar
-    source: |-
-      .updated_date_time = to_unix_timestamp(now())
->>>>>>> 4864fcd2
       event_date_time, err = parse_timestamp(.event.date_time, format: "%+");
       if err == null {
         .event_date_time = to_unix_timestamp(event_date_time, unit: "milliseconds")
@@ -801,7 +786,6 @@
         log(., level: "error", rate_limit_secs: 60)
       }
 
-<<<<<<< HEAD
       peer_id_key, err = .meta.client.additional_data.metadata.peer_id + .meta.ethereum.network.name
       if err != null {
         .error = err
@@ -820,9 +804,6 @@
       .kzg_commitments_inclusion_proof = .data.kzg_commitments_inclusion_proof
 
       .slot = .data.data.slot
-=======
-      .slot = .data.slot
->>>>>>> 4864fcd2
       slot_start_date_time, err = parse_timestamp(.meta.client.additional_data.slot.start_date_time, format: "%+");
       if err == null {
         .slot_start_date_time = to_unix_timestamp(slot_start_date_time)
@@ -831,10 +812,6 @@
         .error_description = "failed to parse slot start date time"
         log(., level: "error", rate_limit_secs: 60)
       }
-<<<<<<< HEAD
-=======
-
->>>>>>> 4864fcd2
       .epoch = .meta.client.additional_data.epoch.number
       epoch_start_date_time, err = parse_timestamp(.meta.client.additional_data.epoch.start_date_time, format: "%+");
       if err == null {
@@ -864,8 +841,74 @@
         log(., level: "error", rate_limit_secs: 60)
       }
 
-<<<<<<< HEAD
-=======
+      .topic_layer = topicParts[1]
+      .topic_fork_digest_value = topicParts[2]
+      .topic_name = topicParts[3]
+      .topic_encoding = topicParts[4]
+
+      .message_size = .meta.client.additional_data.message_size
+      .message_id = .meta.client.additional_data.message_id
+      .updated_date_time = to_unix_timestamp(now())
+
+      del(.event)
+      del(.meta)
+      del(.data)
+      del(.path)
+
+  libp2p_trace_gossipsub_blob_sidecar_formatted:
+    type: remap
+    inputs:
+      - xatu_server_events_router.libp2p_trace_gossipsub_blob_sidecar
+    source: |-
+      .updated_date_time = to_unix_timestamp(now())
+      event_date_time, err = parse_timestamp(.event.date_time, format: "%+");
+      if err == null {
+        .event_date_time = to_unix_timestamp(event_date_time, unit: "milliseconds")
+      } else {
+        .error = err
+        .error_description = "failed to parse event date time"
+        log(., level: "error", rate_limit_secs: 60)
+      }
+
+      .slot = .data.slot
+      slot_start_date_time, err = parse_timestamp(.meta.client.additional_data.slot.start_date_time, format: "%+");
+      if err == null {
+        .slot_start_date_time = to_unix_timestamp(slot_start_date_time)
+      } else {
+        .error = err
+        .error_description = "failed to parse slot start date time"
+        log(., level: "error", rate_limit_secs: 60)
+      }
+
+      .epoch = .meta.client.additional_data.epoch.number
+      epoch_start_date_time, err = parse_timestamp(.meta.client.additional_data.epoch.start_date_time, format: "%+");
+      if err == null {
+        .epoch_start_date_time = to_unix_timestamp(epoch_start_date_time)
+      } else {
+        .error = err
+        .error_description = "failed to parse epoch start date time"
+        log(., level: "error", rate_limit_secs: 60)
+      }
+
+      .wallclock_slot = .meta.client.additional_data.wallclock_slot.number
+      wallclock_slot_start_date_time, err = parse_timestamp(.meta.client.additional_data.wallclock_slot.start_date_time, format: "%+");
+      if err == null {
+        .wallclock_slot_start_date_time = to_unix_timestamp(wallclock_slot_start_date_time)
+      } else {
+        .error = err
+        .error_description = "failed to parse wallclock slot start date time"
+        log(., level: "error", rate_limit_secs: 60)
+      }
+      .wallclock_epoch = .meta.client.additional_data.epoch.number
+      wallclock_epoch_start_date_time, err = parse_timestamp(.meta.client.additional_data.wallclock_epoch.start_date_time, format: "%+");
+      if err == null {
+        .wallclock_epoch_start_date_time = to_unix_timestamp(wallclock_epoch_start_date_time)
+      } else {
+        .error = err
+        .error_description = "failed to parse wallclock epoch start date time"
+        log(., level: "error", rate_limit_secs: 60)
+      }
+
       .propagation_slot_start_diff = .meta.client.additional_data.propagation.slot_start_diff
       .proposer_index = .data.proposer_index
       .blob_index = .data.index
@@ -896,28 +939,16 @@
         }
       }
 
->>>>>>> 4864fcd2
       .topic_layer = topicParts[1]
       .topic_fork_digest_value = topicParts[2]
       .topic_name = topicParts[3]
       .topic_encoding = topicParts[4]
 
-<<<<<<< HEAD
-      .message_size = .meta.client.additional_data.message_size
-      .message_id = .meta.client.additional_data.message_id
-      
-      .updated_date_time = to_unix_timestamp(now())
-
-=======
->>>>>>> 4864fcd2
       del(.event)
       del(.meta)
       del(.data)
       del(.path)
-<<<<<<< HEAD
-=======
-
->>>>>>> 4864fcd2
+
   libp2p_trace_rpc_exploder:
     type: remap
     inputs:
