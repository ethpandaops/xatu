services:
  xatu-clickhouse-01:
    profiles:
      - clickhouse
      - ""
    image: "clickhouse/clickhouse-server:${CHVER:-latest}"
    container_name: xatu-clickhouse-01
    hostname: xatu-clickhouse-01
    user: 101:101
    networks:
      - xatu-net
    volumes:
      - clickhouse-01-data:/var/lib/clickhouse/
      - ./deploy/local/docker-compose/clickhouse/clickhouse-01/etc/clickhouse-server/config.d/config.xml:/etc/clickhouse-server/config.d/config.xml
      - ./deploy/local/docker-compose/clickhouse/clickhouse-01/etc/clickhouse-server/users.d/users.xml:/etc/clickhouse-server/users.d/users.xml
      - ./deploy/local/docker-compose/clickhouse/clickhouse-01/etc/clickhouse-server/docker-entrypoint-initdb.d:/docker-entrypoint-initdb.d
    ports:
      - "${CLICKHOUSE_01_HTTP_ADDRESS:-127.0.0.1}:${CLICKHOUSE_01_HTTP_PORT:-8123}:8123"
      - "${CLICKHOUSE_01_NATIVE_ADDRESS:-127.0.0.1}:${CLICKHOUSE_01_NATIVE_PORT:-9000}:9000"
    depends_on:
      xatu-clickhouse-zookeeper-01:
        condition: service_healthy
      xatu-clickhouse-zookeeper-02:
        condition: service_healthy
      xatu-clickhouse-zookeeper-03:
        condition: service_healthy
    healthcheck:
      test:
        [
          "CMD-SHELL",
          "set -x; wget --spider --quiet http://xatu-clickhouse-01:9000 || exit 1; wget --spider --quiet --header 'Host: localhost' --post-data 'query=SELECT 1' http://localhost:8123 || exit 1",
        ]
      interval: 5s
      timeout: 10s
      retries: 15
      start_period: 15s
  xatu-clickhouse-02:
    profiles:
      - clickhouse
      - ""
    image: "clickhouse/clickhouse-server:${CHVER:-latest}"
    container_name: xatu-clickhouse-02
    hostname: xatu-clickhouse-02
    user: 101:101
    networks:
      - xatu-net
    volumes:
      - clickhouse-02-data:/var/lib/clickhouse/
      - ./deploy/local/docker-compose/clickhouse/clickhouse-02/etc/clickhouse-server/config.d/config.xml:/etc/clickhouse-server/config.d/config.xml
      - ./deploy/local/docker-compose/clickhouse/clickhouse-02/etc/clickhouse-server/users.d/users.xml:/etc/clickhouse-server/users.d/users.xml
      - ./deploy/local/docker-compose/clickhouse/clickhouse-02/etc/clickhouse-server/docker-entrypoint-initdb.d:/docker-entrypoint-initdb.d
    ports:
      - "${CLICKHOUSE_02_HTTP_ADDRESS:-127.0.0.1}:${CLICKHOUSE_02_HTTP_PORT:-8124}:8123"
      - "${CLICKHOUSE_02_NATIVE_ADDRESS:-127.0.0.1}:${CLICKHOUSE_02_NATIVE_PORT:-9001}:9000"
    depends_on:
      xatu-clickhouse-zookeeper-01:
        condition: service_healthy
      xatu-clickhouse-zookeeper-02:
        condition: service_healthy
      xatu-clickhouse-zookeeper-03:
        condition: service_healthy
    healthcheck:
      test:
        [
          "CMD-SHELL",
          "set -x; wget --spider --quiet http://xatu-clickhouse-02:9000 || exit 1; wget --spider --quiet --header 'Host: localhost' --post-data 'query=SELECT 1' http://localhost:8123 || exit 1",
        ]
      interval: 5s
      timeout: 10s
      retries: 15
      start_period: 15s
  xatu-clickhouse-zookeeper-01:
    profiles:
      - clickhouse
      - ""
    image: zookeeper:3.9
    container_name: xatu-clickhouse-zookeeper-01
    hostname: xatu-clickhouse-zookeeper-01
    networks:
      - xatu-net
    volumes:
      - clickhouse-zookeeper-01-data:/data
      - clickhouse-zookeeper-01-datalog:/datalog
    environment:
      ZOO_MY_ID: 1
      ZOO_4LW_COMMANDS_WHITELIST: "*"
      ZOO_SERVERS: "server.1=xatu-clickhouse-zookeeper-01:2888:3888;2181 server.2=xatu-clickhouse-zookeeper-02:2888:3888;2181 server.3=xatu-clickhouse-zookeeper-03:2888:3888;2181"
      ZOO_AUTOPURGE_PURGEINTERVAL: 1
      ZOO_AUTOPURGE_SNAPRETAINCOUNT: 3
    healthcheck:
      test: ["CMD-SHELL", "echo ruok | nc localhost 2181 | grep -q 'imok'"]
      interval: 30s
      timeout: 10s
      retries: 3
      start_period: 5s
  xatu-clickhouse-zookeeper-02:
    profiles:
      - clickhouse
      - ""
    image: zookeeper:3.9
    container_name: xatu-clickhouse-zookeeper-02
    hostname: xatu-clickhouse-zookeeper-02
    networks:
      - xatu-net
    volumes:
      - clickhouse-zookeeper-02-data:/data
      - clickhouse-zookeeper-02-datalog:/datalog
    environment:
      ZOO_MY_ID: 2
      ZOO_4LW_COMMANDS_WHITELIST: "*"
      ZOO_SERVERS: "server.1=xatu-clickhouse-zookeeper-01:2888:3888;2181 server.2=xatu-clickhouse-zookeeper-02:2888:3888;2181 server.3=xatu-clickhouse-zookeeper-03:2888:3888;2181"
      ZOO_AUTOPURGE_PURGEINTERVAL: 1
      ZOO_AUTOPURGE_SNAPRETAINCOUNT: 3
    healthcheck:
      test: ["CMD-SHELL", "echo ruok | nc localhost 2181 | grep -q 'imok'"]
      interval: 30s
      timeout: 10s
      retries: 3
      start_period: 5s
  xatu-clickhouse-zookeeper-03:
    profiles:
      - clickhouse
      - ""
    image: zookeeper:3.9
    container_name: xatu-clickhouse-zookeeper-03
    hostname: xatu-clickhouse-zookeeper-03
    networks:
      - xatu-net
    volumes:
      - clickhouse-zookeeper-03-data:/data
      - clickhouse-zookeeper-03-datalog:/datalog
    environment:
      ZOO_MY_ID: 3
      ZOO_4LW_COMMANDS_WHITELIST: "*"
      ZOO_SERVERS: "server.1=xatu-clickhouse-zookeeper-01:2888:3888;2181 server.2=xatu-clickhouse-zookeeper-02:2888:3888;2181 server.3=xatu-clickhouse-zookeeper-03:2888:3888;2181"
      ZOO_AUTOPURGE_PURGEINTERVAL: 1
      ZOO_AUTOPURGE_SNAPRETAINCOUNT: 3
    healthcheck:
      test: ["CMD-SHELL", "echo ruok | nc localhost 2181 | grep -q 'imok'"]
      interval: 30s
      timeout: 10s
      retries: 3
      start_period: 5s
  xatu-server:
    profiles:
      - ""
    command: server --config /etc/xatu-server/config.yaml
    container_name: xatu-server
    hostname: xatu-server
    build:
      context: .
      dockerfile: Dockerfile
    ports:
      - "${XATU_SERVER_ADDRESS:-0.0.0.0}:${XATU_SERVER_PORT:-8080}:8080"
      - "127.0.0.1:9096:9090"
<<<<<<< HEAD
    environment:
      EVENT_INGESTER_AUTHORIZATION_SECRET: ${EVENT_INGESTER_AUTHORIZATION_SECRET}
=======
>>>>>>> 028c98d7
    volumes:
      - ./deploy/local/docker-compose/xatu-server.yaml:/etc/xatu-server/config.yaml
    networks:
      - xatu-net

  xatu-postgres:
    profiles:
      - ""
    image: postgres:15
    container_name: xatu-postgres
    hostname: xatu-postgres
    volumes:
      - postgres-data:/var/lib/postgresql/data
    environment:
      POSTGRES_DB: ${POSTGRES_DB:-xatu}
      POSTGRES_USER: ${POSTGRES_USER:-user}
      POSTGRES_PASSWORD: ${POSTGRES_PASSWORD:-password}
    healthcheck:
      test: ["CMD-SHELL", "pg_isready -U ${POSTGRES_USER:-user} -d ${POSTGRES_DB:-xatu}"]
      interval: 10s
      timeout: 5s
      retries: 5
      start_period: 10s
    networks:
      - xatu-net

  xatu-grafana:
    profiles:
      - ""
    image: grafana/grafana:latest
    container_name: xatu-grafana
    ports:
      - "${GRAFANA_ADDRESS:-0.0.0.0}:${GRAFANA_PORT:-3000}:3000"
    networks:
      - xatu-net
    environment:
      GF_INSTALL_PLUGINS: grafana-clickhouse-datasource,vertamedia-clickhouse-datasource
      GF_DASHBOARDS_DEFAULT_HOME_DASHBOARD_PATH: /var/lib/grafana/dashboards/xatu/basic_overview.json
      GF_AUTH_ANONYMOUS_ENABLED: "true"
      GF_AUTH_ANONYMOUS_ORG_ROLE: Admin
      GF_AUTH_ANONYMOUS_ORG_NAME: Main Org.
    volumes:
      - ./deploy/local/docker-compose/grafana/datasources:/etc/grafana/provisioning/datasources
      - ./deploy/local/docker-compose/grafana/dashboard.yaml:/etc/grafana/provisioning/dashboards/main.yaml
      - ./deploy/local/docker-compose/grafana/dashboards:/var/lib/grafana/dashboards
  xatu-prometheus:
    profiles:
      - ""
    image: prom/prometheus:latest
    ports:
      - "${PROMETHEUS_ADDRESS:-127.0.0.1}:${PROMETHEUS_PORT:-9090}:9090"
    networks:
      - xatu-net
    volumes:
      - prometheus-data:/prometheus
      - ./deploy/local/docker-compose/prometheus.yaml:/etc/prometheus/prometheus.yml

  xatu-init-kafka:
    profiles:
      - ""
    image: confluentinc/cp-kafka:latest
    hostname: xatu-init-kafka
    container_name: xatu-init-kafka
    entrypoint:
      - bash
      - -c
    command:
      - |
        topics=(
          "beacon-api-eth-v1-beacon-blob-sidecar"
          "beacon-api-eth-v1-beacon-committee"
          "beacon-api-eth-v1-debug-fork-choice"
          "beacon-api-eth-v1-debug-fork-choice-reorg"
          "beacon-api-eth-v1-debug-fork-choice-reorg-v2"
          "beacon-api-eth-v1-debug-fork-choice-v2"
          "beacon-api-eth-v1-events-attestation"
          "beacon-api-eth-v1-events-attestation-v2"
          "beacon-api-eth-v1-events-blob-sidecar"
          "beacon-api-eth-v1-events-block"
          "beacon-api-eth-v1-events-block-v2"
          "beacon-api-eth-v1-events-chain-reorg"
          "beacon-api-eth-v1-events-chain-reorg-v2"
          "beacon-api-eth-v1-events-contribution-and-proof"
          "beacon-api-eth-v1-events-contribution-and-proof-v2"
          "beacon-api-eth-v1-events-finalized-checkpoint"
          "beacon-api-eth-v1-events-finalized-checkpoint-v2"
          "beacon-api-eth-v1-events-head"
          "beacon-api-eth-v1-events-head-v2"
          "beacon-api-eth-v1-events-voluntary-exit"
          "beacon-api-eth-v1-events-voluntary-exit-v2"
          "beacon-api-eth-v1-proposer-duty"
          "beacon-api-eth-v1-validator-attestation-data"
          "beacon-api-eth-v2-beacon-block"
          "beacon-api-eth-v2-beacon-block-attester-slashing"
          "beacon-api-eth-v2-beacon-block-bls-to-execution-change"
          "beacon-api-eth-v2-beacon-block-deposit"
          "beacon-api-eth-v2-beacon-block-execution-transaction"
          "beacon-api-eth-v2-beacon-block-proposer-slashing"
          "beacon-api-eth-v2-beacon-block-v2"
          "beacon-api-eth-v2-beacon-block-voluntary-exit"
          "beacon-api-eth-v2-beacon-block-withdrawal"
          "beacon-api-eth-v2-beacon-block-elaborated-attestation"
          "beacon-p2p-attestation"
          "blockprint-block-classification"
          "mempool-transaction"
          "mempool-transaction-v2"
          "libp2p-trace-connected"
          "libp2p-trace-disconnected"
          "libp2p-trace-add-peer"
          "libp2p-trace-remove-peer"
          "libp2p-trace-recv-rpc"
          "libp2p-trace-send-rpc"
          "libp2p-trace-join"
          "libp2p-trace-handle-metadata"
          "libp2p-trace-handle-status"
          "libp2p-trace-gossipsub-beacon-block"
          "libp2p-trace-gossipsub-beacon-attestation"
          "libp2p-trace-gossipsub-blob-sidecar"
          "beacon-api-eth-v1-beacon-validators"
          "mev-relay-bid-trace-builder-block-submission"
        )
        for topic in "$${topics[@]}"; do
          echo "Creating topic: $$topic";
          kafka-topics --create --if-not-exists --bootstrap-server xatu-kafka:29092 --partitions 1 --replication-factor 1 --config cleanup.policy=compact --config retention.ms=300000 --topic "$$topic"
        done

        sleep 3;
    depends_on:
      xatu-kafka:
        condition: service_healthy
    networks:
      - xatu-net

  xatu-kafka:
    profiles:
      - ""
    image: confluentinc/cp-kafka:latest
    hostname: xatu-kafka
    container_name: xatu-kafka
    environment:
      KAFKA_BROKER_ID: 1
      KAFKA_ZOOKEEPER_CONNECT: xatu-kafka-zookeeper:2181
      KAFKA_LISTENER_SECURITY_PROTOCOL_MAP: PLAINTEXT:PLAINTEXT,PLAINTEXT_HOST:PLAINTEXT
      KAFKA_ADVERTISED_LISTENERS: PLAINTEXT://xatu-kafka:29092,PLAINTEXT_HOST://localhost:9092
      KAFKA_OFFSETS_TOPIC_REPLICATION_FACTOR: 1
      KAFKA_TRANSACTION_STATE_LOG_MIN_ISR: 1
      KAFKA_TRANSACTION_STATE_LOG_REPLICATION_FACTOR: 1
      KAFKA_GROUP_INITIAL_REBALANCE_DELAY_MS: 0
      KAFKA_LOG4J_LOGGERS: "kafka.controller=ERROR,kafka.producer.async.DefaultEventHandler=ERROR,state.change.logger=ERROR"
    ports:
      - "${KAFKA_ADDRESS:-127.0.0.1}:${KAFKA_PORT:-29092}:29092"
      - "${KAFKA_BROKER_ADDRESS:-127.0.0.1}:${KAFKA_BROKER_PORT:-9092}:9092"
    networks:
      - xatu-net
    volumes:
      - kafka-data:/var/lib/kafka/data
    healthcheck:
      test:
        [
          "CMD",
          "kafka-broker-api-versions",
          "--bootstrap-server=localhost:9092",
        ]
      interval: 30s
      timeout: 10s
      retries: 5
      start_period: 5s
    depends_on:
      xatu-kafka-zookeeper:
        condition: service_healthy
  xatu-kafka-zookeeper:
    profiles:
      - ""
    image: zookeeper
    container_name: xatu-kafka-zookeeper
    environment:
      ZOO_LOG4J_PROP: "ERROR,CONSOLE"
    ports:
      - "${KAFKA_ZOOKEEPER_ADDRESS:-127.0.0.1}:${KAFKA_ZOOKEEPER_PORT:-2181}:2181"
    networks:
      - xatu-net
    volumes:
      - kafka-zookeeper-data:/data
      - kafka-zookeeper-datalog:/datalog
    healthcheck:
      test: ["CMD", "./bin/zkServer.sh", "status"]
      interval: 30s
      timeout: 10s
      retries: 5
      start_period: 5s

  xatu-vector-http-kafka:
    profiles:
      - ""
    image: timberio/vector:0.34.1-alpine
    container_name: xatu-vector-http-kafka
    volumes:
      - ./deploy/local/docker-compose/vector-http-kafka.yaml:/etc/vector/vector.yaml
    environment:
      KAFKA_BROKERS: "xatu-kafka:29092"
    ports:
      - "${VECTOR_HTTP_KAFKA_ADDRESS:-127.0.0.1}:${VECTOR_HTTP_KAFKA_PORT:-9005}:9005"
    networks:
      - xatu-net
    healthcheck:
      test: ["CMD", "wget", "-q", "--spider", "http://127.0.0.1:8686/health"]
      interval: 30s
      timeout: 10s
      retries: 5
      start_period: 5s
    depends_on:
      xatu-kafka:
        condition: service_healthy
      xatu-init-kafka:
        condition: service_completed_successfully

  xatu-vector-kafka-clickhouse:
    profiles:
      - ""
    image: timberio/vector:0.37.1-alpine
    container_name: xatu-vector-kafka-clickhouse
    volumes:
      - ./deploy/local/docker-compose/vector-kafka-clickhouse.yaml:/etc/vector/vector.yaml
    networks:
      - xatu-net
    ports:
      - "${VECTOR_KAFKA_CLICKHOUSE_ADDRESS:-127.0.0.1}:${VECTOR_KAFKA_CLICKHOUSE_PORT:-8686}:8686"
    environment:
      CLICKHOUSE_ENDPOINT: "xatu-clickhouse-01:8123"
      CLICKHOUSE_USER: default
      CLICKHOUSE_PASSWORD: ""
      KAFKA_BROKERS: "xatu-kafka:29092"
    healthcheck:
      test: ["CMD", "wget", "-q", "--spider", "http://127.0.0.1:8686/health"]
      interval: 30s
      timeout: 10s
      retries: 5
      start_period: 5s
    depends_on:
      xatu-kafka:
        condition: service_healthy
      xatu-clickhouse-01:
        condition: service_healthy
      xatu-clickhouse-02:
        condition: service_healthy
      xatu-clickhouse-migrator:
        condition: service_completed_successfully
      xatu-init-kafka:
        condition: service_completed_successfully
  xatu-vector-kafka-clickhouse-libp2p:
    profiles:
      - ""
    image: timberio/vector:0.37.1-alpine
    volumes:
      - ./deploy/local/docker-compose/vector-kafka-clickhouse-libp2p.yaml:/etc/vector/vector.yaml
    networks:
      - xatu-net
    environment:
      CLICKHOUSE_ENDPOINT: "xatu-clickhouse-01:8123"
      CLICKHOUSE_USER: default
      CLICKHOUSE_PASSWORD: ""
      KAFKA_BROKERS: "xatu-kafka:29092"
    healthcheck:
      test: ["CMD", "wget", "-q", "--spider", "http://127.0.0.1:8686/health"]
      interval: 30s
      timeout: 10s
      retries: 5
      start_period: 5s
    depends_on:
      xatu-kafka:
        condition: service_healthy
      xatu-clickhouse-01:
        condition: service_healthy
      xatu-clickhouse-02:
        condition: service_healthy
      xatu-clickhouse-migrator:
        condition: service_completed_successfully
      xatu-init-kafka:
        condition: service_completed_successfully
  xatu-postgres-migrator:
    profiles:
      - ""
    image: migrate/migrate
    container_name: xatu-postgres-migrator
    volumes:
      - ./migrations/postgres:/migrations
    command:
      [
        "-path",
        "/migrations",
        "-database",
        "postgres://user:password@xatu-postgres:5432/xatu?sslmode=disable",
        "up",
      ]
    depends_on:
      xatu-postgres:
        condition: service_healthy
    networks:
      - xatu-net
  xatu-clickhouse-migrator:
    profiles:
      - clickhouse
      - ""
    image: migrate/migrate
    container_name: xatu-clickhouse-migrator
    volumes:
      - ./deploy/migrations/clickhouse:/migrations
    command:
      [
        "-path",
        "/migrations",
        "-database",
        "clickhouse://xatu-clickhouse-01:9000?username=default&database=default&x-multi-statement=true",
        "up",
      ]
    depends_on:
      xatu-clickhouse-01:
        condition: service_healthy
      xatu-clickhouse-02:
        condition: service_healthy
    networks:
      - xatu-net
  tempo-init:
    image: &tempoImage grafana/tempo:latest
    user: root
    entrypoint:
      - "chown"
      - "10001:10001"
      - "/var/tempo"
    volumes:
      - tempo-data:/var/tempo
  tempo:
    image: *tempoImage
    container_name: xatu-tempo
    command: [ "-config.file=/etc/tempo.yaml" ]
    volumes:
      - ./deploy/local/docker-compose/tempo.yaml:/etc/tempo.yaml
      - tempo-data:/var/tempo
    ports:
      - "${TEMPO_JAEGER_ADDRESS:-127.0.0.1}:${TEMPO_JAEGER_PORT:-6831}:6831/udp"  # jaeger ingest
      - "${TEMPO_HTTP_ADDRESS:-127.0.0.1}:${TEMPO_HTTP_PORT:-3200}:3200"   # tempo
      - "${TEMPO_GRPC_ADDRESS:-127.0.0.1}:${TEMPO_GRPC_PORT:-9095}:9095" # tempo grpc
      - "${TEMPO_OTLP_GRPC_ADDRESS:-127.0.0.1}:${TEMPO_OTLP_GRPC_PORT:-4317}:4317"  # otlp grpc
      - "${TEMPO_OTLP_HTTP_ADDRESS:-127.0.0.1}:${TEMPO_OTLP_HTTP_PORT:-4318}:4318"  # otlp http
      - "${TEMPO_ZIPKIN_ADDRESS:-127.0.0.1}:${TEMPO_ZIPKIN_PORT:-9411}:9411"   # zipkin
    networks:
      - xatu-net
    depends_on:
      - tempo-init
    healthcheck:
      test: ["CMD", "wget", "--no-verbose", "--tries=1", "--spider", "http://localhost:3200/ready"]
      interval: 5s
      timeout: 5s
      retries: 5
  xatu-nginx:
    profiles:
      - ""
    image: nginx:1.27.1-bookworm
    container_name: xatu-nginx
    ports:
      - "${NGINX_ADDRESS:-127.0.0.1}:${NGINX_PORT:-80}:80"
    environment:
      - BASE_HOSTNAME=${BASE_HOSTNAME:-example.com}
    volumes:
      - ./deploy/local/docker-compose/nginx/nginx.conf:/tmp/nginx.conf:ro
    networks:
      - xatu-net
    depends_on:
      - xatu-grafana
      - xatu-server
      - xatu-prometheus
      - tempo
    command: >
      /bin/sh -c "
        sed 's/\$$HOSTNAME/'"$$BASE_HOSTNAME"'/g' /tmp/nginx.conf > /etc/nginx/nginx.conf &&
        nginx -g 'daemon off;'
      "

networks:
  xatu-net:
    driver: bridge

volumes:
  postgres-data:
    driver: local
  clickhouse-01-data:
    driver: local
  clickhouse-02-data:
    driver: local
  clickhouse-zookeeper-01-data:
    driver: local
  clickhouse-zookeeper-02-data:
    driver: local
  clickhouse-zookeeper-03-data:
    driver: local
  clickhouse-zookeeper-01-datalog:
    driver: local
  clickhouse-zookeeper-02-datalog:
    driver: local
  clickhouse-zookeeper-03-datalog:
    driver: local
  kafka-data:
    driver: local
  kafka-zookeeper-data:
    driver: local
  kafka-zookeeper-datalog:
    driver: local
  prometheus-data:
    driver: local
  tempo-data:
    driver: local<|MERGE_RESOLUTION|>--- conflicted
+++ resolved
@@ -152,12 +152,8 @@
       dockerfile: Dockerfile
     ports:
       - "${XATU_SERVER_ADDRESS:-0.0.0.0}:${XATU_SERVER_PORT:-8080}:8080"
-      - "127.0.0.1:9096:9090"
-<<<<<<< HEAD
     environment:
       EVENT_INGESTER_AUTHORIZATION_SECRET: ${EVENT_INGESTER_AUTHORIZATION_SECRET}
-=======
->>>>>>> 028c98d7
     volumes:
       - ./deploy/local/docker-compose/xatu-server.yaml:/etc/xatu-server/config.yaml
     networks:
@@ -525,11 +521,6 @@
       - ./deploy/local/docker-compose/nginx/nginx.conf:/tmp/nginx.conf:ro
     networks:
       - xatu-net
-    depends_on:
-      - xatu-grafana
-      - xatu-server
-      - xatu-prometheus
-      - tempo
     command: >
       /bin/sh -c "
         sed 's/\$$HOSTNAME/'"$$BASE_HOSTNAME"'/g' /tmp/nginx.conf > /etc/nginx/nginx.conf &&
