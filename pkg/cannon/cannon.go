--- conflicted
+++ resolved
@@ -701,11 +701,7 @@
 				continue
 			}
 
-<<<<<<< HEAD
-			fork, err := spec.ForkEpochs.GetByName(d.ActivationFork())
-=======
 			fork, err := spec.ForkEpochs.GetByName(d.ActivationFork().String())
->>>>>>> 95101a0b
 			if err != nil {
 				c.log.WithError(err).Errorf("unknown activation fork: %s", d.ActivationFork())
 
@@ -716,17 +712,10 @@
 				continue
 			}
 
-<<<<<<< HEAD
-			// Sleep until the next epochl and then retrty
-			currentEpoch := c.beacon.Metadata().Wallclock().Epochs().Current()
-
-			if !fork.Active(phase0.Epoch(currentEpoch.Number())) {
-=======
 			currentEpoch := c.beacon.Metadata().Wallclock().Epochs().Current()
 
 			if !fork.Active(phase0.Epoch(currentEpoch.Number())) {
 				// Sleep until the next epochl and then retrty
->>>>>>> 95101a0b
 				activationForkEpoch := c.beacon.Node().Wallclock().Epochs().FromNumber(uint64(fork.Epoch))
 
 				sleepFor := time.Until(activationForkEpoch.TimeWindow().End())
