--- conflicted
+++ resolved
@@ -246,22 +246,6 @@
 	blobSidecars := []*deneb.BlobSidecar{}
 
 	if block.Version >= spec.DataVersionDeneb {
-<<<<<<< HEAD
-		sidecars, err := b.beacon.Node().FetchBeaconBlockBlobs(ctx, xatuethv1.SlotAsString(slot))
-		if err != nil {
-			var apiErr *api.Error
-			if errors.As(err, &apiErr) {
-				switch apiErr.StatusCode {
-				case 404:
-					b.log.WithError(err).WithField("slot", slot).Debug("no beacon block blob sidecars found for slot")
-				case 503:
-					return nil, errors.New("beacon node is syncing")
-				default:
-					return nil, errors.Wrapf(err, "failed to get beacon block blob sidecars for slot %d", slot)
-				}
-			} else {
-				return nil, errors.Wrapf(err, "failed to get beacon block blob sidecars for slot %d", slot)
-=======
 		sidecars, errr := b.beacon.Node().FetchBeaconBlockBlobs(ctx, xatuethv1.SlotAsString(slot))
 		if errr != nil {
 			var apiErr *api.Error
@@ -276,7 +260,6 @@
 				}
 			} else {
 				return nil, errors.Wrapf(errr, "failed to get beacon block blob sidecars for slot %d", slot)
->>>>>>> 51171139
 			}
 		}
 
