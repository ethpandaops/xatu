--- conflicted
+++ resolved
@@ -132,7 +132,6 @@
 }
 
 type EventConfig struct {
-<<<<<<< HEAD
 	RecvRPCEnabled                    bool `yaml:"recvRpcEnabled" default:"false"`
 	SendRPCEnabled                    bool `yaml:"sendRpcEnabled" default:"false"`
 	AddPeerEnabled                    bool `yaml:"addPeerEnabled" default:"true"`
@@ -145,20 +144,7 @@
 	GossipSubBeaconBlockEnabled       bool `yaml:"gossipSubBeaconBlockEnabled" default:"true"`
 	GossipSubAttestationEnabled       bool `yaml:"gossipSubAttestationEnabled" default:"true"`
 	GossipSubDataColumnSidecarEnabled bool `yaml:"gossipSubDataColumnSidecarEnabled" default:"true"`
-=======
-	RecvRPCEnabled              bool `yaml:"recvRpcEnabled" default:"false"`
-	SendRPCEnabled              bool `yaml:"sendRpcEnabled" default:"false"`
-	AddPeerEnabled              bool `yaml:"addPeerEnabled" default:"true"`
-	RemovePeerEnabled           bool `yaml:"removePeerEnabled" default:"true"`
-	ConnectedEnabled            bool `yaml:"connectedEnabled" default:"true"`
-	DisconnectedEnabled         bool `yaml:"disconnectedEnabled" default:"true"`
-	JoinEnabled                 bool `yaml:"joinEnabled" default:"true"`
-	HandleMetadataEnabled       bool `yaml:"handleMetadataEnabled" default:"true"`
-	HandleStatusEnabled         bool `yaml:"handleStatusEnabled" default:"true"`
-	GossipSubBeaconBlockEnabled bool `yaml:"gossipSubBeaconBlockEnabled" default:"true"`
-	GossipSubAttestationEnabled bool `yaml:"gossipSubAttestationEnabled" default:"true"`
-	GossipSubBlobSidecarEnabled bool `yaml:"gossipSubBlobSidecarEnabled" default:"true"`
->>>>>>> cf83d6e6
+	GossipSubBlobSidecarEnabled       bool `yaml:"gossipSubBlobSidecarEnabled" default:"true"`
 }
 
 func (e *EventConfig) Validate() error {
