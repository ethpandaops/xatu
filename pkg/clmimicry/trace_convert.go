--- conflicted
+++ resolved
@@ -885,7 +885,6 @@
 	}, nil
 }
 
-<<<<<<< HEAD
 // TraceEventToConsensusEngineAPIGetBlobs converts a TraceEvent to a ConsensusEngineAPIGetBlobs protobuf message.
 // Supports typed *TraceEventConsensusEngineAPIGetBlobs payloads from direct callers.
 func TraceEventToConsensusEngineAPIGetBlobs(event *TraceEvent) (*xatu.ConsensusEngineAPIGetBlobs, error) {
@@ -893,21 +892,10 @@
 	if !ok {
 		return nil, fmt.Errorf(
 			"invalid payload type for ConsensusEngineAPIGetBlobs: expected *TraceEventConsensusEngineAPIGetBlobs, got %T",
-=======
-// ExtractExecutionClientMetadata extracts and parses execution client metadata from a TraceEvent.
-// The raw ExecutionClientVersion string is parsed into its components.
-// Returns a ClientMeta_Ethereum_Execution proto that can be assigned directly to ClientMeta.Ethereum.Execution.
-func ExtractExecutionClientMetadata(event *TraceEvent) (*xatu.ClientMeta_Ethereum_Execution, error) {
-	typed, ok := event.Payload.(*TraceEventConsensusEngineAPINewPayload)
-	if !ok {
-		return nil, fmt.Errorf(
-			"invalid payload type: expected *TraceEventConsensusEngineAPINewPayload, got %T",
->>>>>>> b50dedde
 			event.Payload,
 		)
 	}
 
-<<<<<<< HEAD
 	return &xatu.ConsensusEngineAPIGetBlobs{
 		RequestedAt: timestamppb.New(typed.RequestedAt),
 		//nolint:gosec // duration is always positive, conversion is safe.
@@ -921,7 +909,21 @@
 		Status:          typed.Status,
 		ErrorMessage:    typed.ErrorMessage,
 		MethodVersion:   typed.MethodVersion,
-=======
+	}, nil
+}
+
+// ExtractExecutionClientMetadata extracts and parses execution client metadata from a TraceEvent.
+// The raw ExecutionClientVersion string is parsed into its components.
+// Returns a ClientMeta_Ethereum_Execution proto that can be assigned directly to ClientMeta.Ethereum.Execution.
+func ExtractExecutionClientMetadata(event *TraceEvent) (*xatu.ClientMeta_Ethereum_Execution, error) {
+	typed, ok := event.Payload.(*TraceEventConsensusEngineAPINewPayload)
+	if !ok {
+		return nil, fmt.Errorf(
+			"invalid payload type: expected *TraceEventConsensusEngineAPINewPayload, got %T",
+			event.Payload,
+		)
+	}
+
 	// Parse the raw execution client version string
 	impl, version, vMajor, vMinor, vPatch := clients.ParseExecutionClientVersion(typed.ExecutionClientVersion)
 
@@ -931,6 +933,5 @@
 		VersionMajor:   vMajor,
 		VersionMinor:   vMinor,
 		VersionPatch:   vPatch,
->>>>>>> b50dedde
 	}, nil
 }