package http

import (
	"bytes"
	"context"
	"fmt"
	"io"
	"net/http"

	"github.com/ethpandaops/xatu/pkg/observability"
	"github.com/ethpandaops/xatu/pkg/proto/xatu"
	"github.com/sirupsen/logrus"
	"go.opentelemetry.io/otel/attribute"
	"go.opentelemetry.io/otel/codes"
	"go.opentelemetry.io/otel/trace"
	"google.golang.org/protobuf/encoding/protojson"
)

type ItemExporter struct {
	config     *Config
	log        logrus.FieldLogger
	compressor *Compressor
	client     *http.Client
}

func NewItemExporter(name string, config *Config, log logrus.FieldLogger) (ItemExporter, error) {
	t := http.DefaultTransport.(*http.Transport).Clone()
	if config.KeepAlive != nil && !*config.KeepAlive {
		t.DisableKeepAlives = true
	}

	return ItemExporter{
		config: config,
		log:    log.WithField("output_name", name).WithField("output_type", SinkType),

		client: &http.Client{
			Transport: t,
			Timeout:   config.ExportTimeout,
		},
		compressor: &Compressor{Strategy: config.Compression},
	}, nil
}

func (e ItemExporter) ExportItems(ctx context.Context, items []*xatu.DecoratedEvent) error {
	_, span := observability.Tracer().Start(ctx, "HTTPItemExporter.ExportItems", trace.WithAttributes(attribute.Int64("num_events", int64(len(items)))))
	defer span.End()

	e.log.WithField("events", len(items)).Debug("Sending batch of events to HTTP sink")

	if err := e.sendUpstream(ctx, items); err != nil {
		e.log.
			WithError(err).
			WithField("num_events", len(items)).
			Error("Failed to send events upstream")

		span.SetStatus(codes.Error, err.Error())

		return err
	}

	return nil
}

func (e ItemExporter) Shutdown(ctx context.Context) error {
	return nil
}

func (e *ItemExporter) sendUpstream(ctx context.Context, items []*xatu.DecoratedEvent) error {
	httpMethod := "POST"

	var rsp *http.Response

	body := ""

	for _, event := range items {
		eventAsJSON, err := protojson.Marshal(event)
		if err != nil {
			return err
		}

		body += string(eventAsJSON) + "\n"
	}

	buf := bytes.NewBufferString(body)
<<<<<<< HEAD
	if e.config.Compression == CompressionStrategyGzip {
		compressed, err := e.gzip(ctx, buf)
		if err != nil {
			return err
		}
=======
>>>>>>> f1079979

	compressed, err := e.compressor.Compress(buf)
	if err != nil {
		return err
	}

	buf = compressed

	// TODO: check that this also handles processor timeout
	req, err := http.NewRequestWithContext(ctx, httpMethod, e.config.Address, buf)
	if err != nil {
		return err
	}

	for k, v := range e.config.Headers {
		req.Header.Set(k, v)
	}

	req.Header.Set("Content-Type", "application/x-ndjson")

	e.compressor.AddHeaders(req)

	rsp, err = e.client.Do(req)
	if err != nil {
		return err
	}

	defer rsp.Body.Close()

	if rsp.StatusCode != http.StatusOK {
		return fmt.Errorf("status code: %d", rsp.StatusCode)
	}

	_, err = io.ReadAll(rsp.Body)
	if err != nil {
		return err
	}

	return nil
<<<<<<< HEAD
}

func (e *ItemExporter) gzip(ctx context.Context, in *bytes.Buffer) (*bytes.Buffer, error) {
	_, span := observability.Tracer().Start(ctx, "HTTPItemExporter.gzip")
	defer span.End()

	out := &bytes.Buffer{}
	g := gzip.NewWriter(out)

	_, err := g.Write(in.Bytes())
	if err != nil {
		return out, err
	}

	if err := g.Close(); err != nil {
		return out, err
	}

	return out, nil
=======
>>>>>>> f1079979
}<|MERGE_RESOLUTION|>--- conflicted
+++ resolved
@@ -82,14 +82,6 @@
 	}
 
 	buf := bytes.NewBufferString(body)
-<<<<<<< HEAD
-	if e.config.Compression == CompressionStrategyGzip {
-		compressed, err := e.gzip(ctx, buf)
-		if err != nil {
-			return err
-		}
-=======
->>>>>>> f1079979
 
 	compressed, err := e.compressor.Compress(buf)
 	if err != nil {
@@ -129,26 +121,4 @@
 	}
 
 	return nil
-<<<<<<< HEAD
-}
-
-func (e *ItemExporter) gzip(ctx context.Context, in *bytes.Buffer) (*bytes.Buffer, error) {
-	_, span := observability.Tracer().Start(ctx, "HTTPItemExporter.gzip")
-	defer span.End()
-
-	out := &bytes.Buffer{}
-	g := gzip.NewWriter(out)
-
-	_, err := g.Write(in.Bytes())
-	if err != nil {
-		return out, err
-	}
-
-	if err := g.Close(); err != nil {
-		return out, err
-	}
-
-	return out, nil
-=======
->>>>>>> f1079979
 }