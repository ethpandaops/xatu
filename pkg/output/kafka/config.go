package kafka

import (
	"errors"
	"time"
)

type Config struct {
<<<<<<< HEAD
	Brokers         string              `yaml:"brokers"`
	Topic           string              `yaml:"topic"`
	TLS             bool                `yaml:"tls" default:"false"`
	TLSClientConfig *TLSClientConfig    `yaml:"tlsClientConfig"`
	SASLConfig      *SASLConfig         `yaml:"sasl"`
	MaxQueueSize    int                 `yaml:"maxQueueSize" default:"51200"`
	FlushFrequency  time.Duration       `yaml:"flushFrequency" default:"10s"`
	FlushMessages   int                 `yaml:"flushMessages" default:"500"`
	FlushBytes      int                 `yaml:"flushBytes" default:"1000000"`
	MaxRetries      int                 `yaml:"maxRetries" default:"3"`
	Compression     CompressionStrategy `yaml:"compression" default:"none"`
	RequiredAcks    RequiredAcks        `yaml:"requiredAcks" default:"leader"`
	Partitioning    PartitionStrategy   `yaml:"partitioning" default:"none"`
	Version         string              `yaml:"version"`
=======
	Brokers            string              `yaml:"brokers"`
	Topic              string              `yaml:"topic"`
	TLS                bool                `yaml:"tls" default:"false"`
	TLSClientConfig    TLSClientConfig     `yaml:"tlsClientConfig"`
	MaxQueueSize       int                 `yaml:"maxQueueSize" default:"51200"`
	BatchTimeout       time.Duration       `yaml:"batchTimeout" default:"5s"`
	MaxExportBatchSize int                 `yaml:"maxExportBatchSize" default:"512"`
	Workers            int                 `yaml:"workers" default:"5"`
	FlushFrequency     time.Duration       `yaml:"flushFrequency" default:"10s"`
	FlushMessages      int                 `yaml:"flushMessages" default:"500"`
	FlushBytes         int                 `yaml:"flushBytes" default:"1000000"`
	MaxRetries         int                 `yaml:"maxRetries" default:"3"`
	Compression        CompressionStrategy `yaml:"compression" default:"none"`
	RequiredAcks       RequiredAcks        `yaml:"requiredAcks" default:"leader"`
	Partitioning       PartitionStrategy   `yaml:"partitioning" default:"none"`
>>>>>>> 4be34a48
}

type TLSClientConfig struct {
	CertificatePath string `yaml:"certificatePath"`
	KeyPath         string `yaml:"keyPath"`
	CACertificate   string `yaml:"caCertificate"`
}

type SASLConfig struct {
	Mechanism    SASLMechanism `yaml:"mechanism" default:"PLAIN"`
	Version      int16         `yaml:"version" default:"1"`
	User         string        `yaml:"user"`
	Password     string        `yaml:"password"`
	PasswordFile string        `yaml:"passwordFile"`
}

func (c *Config) Validate() error {
	if c.Brokers == "" {
		return errors.New("brokers is required")
	}

	if c.Topic == "" {
		return errors.New("topic is required")
	}

	if c.TLSClientConfig != nil && c.SASLConfig != nil {
		return errors.New("only one of 'tlsClientConfig' and 'sasl' can be specified")
	}

	if err := c.TLSClientConfig.Validate(); err != nil {
		return err
	}

	if err := c.SASLConfig.Validate(); err != nil {
		return err
	}

	return nil
}

func (c *TLSClientConfig) Validate() error {
	if c == nil {
		return nil
	}

	if c.CertificatePath != "" && c.KeyPath == "" {
		return errors.New("client key is required")
	}

	return nil
}

func (c *SASLConfig) Validate() error {
	if c == nil {
		return nil
	}

	if c.User == "" {
		return errors.New("'user' is required")
	}

	if c.Password != "" && c.PasswordFile != "" {
		return errors.New("either 'password' or 'passwordFile' can be specified")
	}

	if c.Password == "" && c.PasswordFile == "" {
		return errors.New("'password' or 'passwordFile' is required")
	}

	return nil
}<|MERGE_RESOLUTION|>--- conflicted
+++ resolved
@@ -6,26 +6,11 @@
 )
 
 type Config struct {
-<<<<<<< HEAD
-	Brokers         string              `yaml:"brokers"`
-	Topic           string              `yaml:"topic"`
-	TLS             bool                `yaml:"tls" default:"false"`
-	TLSClientConfig *TLSClientConfig    `yaml:"tlsClientConfig"`
-	SASLConfig      *SASLConfig         `yaml:"sasl"`
-	MaxQueueSize    int                 `yaml:"maxQueueSize" default:"51200"`
-	FlushFrequency  time.Duration       `yaml:"flushFrequency" default:"10s"`
-	FlushMessages   int                 `yaml:"flushMessages" default:"500"`
-	FlushBytes      int                 `yaml:"flushBytes" default:"1000000"`
-	MaxRetries      int                 `yaml:"maxRetries" default:"3"`
-	Compression     CompressionStrategy `yaml:"compression" default:"none"`
-	RequiredAcks    RequiredAcks        `yaml:"requiredAcks" default:"leader"`
-	Partitioning    PartitionStrategy   `yaml:"partitioning" default:"none"`
-	Version         string              `yaml:"version"`
-=======
 	Brokers            string              `yaml:"brokers"`
 	Topic              string              `yaml:"topic"`
 	TLS                bool                `yaml:"tls" default:"false"`
-	TLSClientConfig    TLSClientConfig     `yaml:"tlsClientConfig"`
+	TLSClientConfig    *TLSClientConfig    `yaml:"tlsClientConfig"`
+  SASLConfig         *SASLConfig         `yaml:"sasl"`
 	MaxQueueSize       int                 `yaml:"maxQueueSize" default:"51200"`
 	BatchTimeout       time.Duration       `yaml:"batchTimeout" default:"5s"`
 	MaxExportBatchSize int                 `yaml:"maxExportBatchSize" default:"512"`
@@ -37,7 +22,7 @@
 	Compression        CompressionStrategy `yaml:"compression" default:"none"`
 	RequiredAcks       RequiredAcks        `yaml:"requiredAcks" default:"leader"`
 	Partitioning       PartitionStrategy   `yaml:"partitioning" default:"none"`
->>>>>>> 4be34a48
+  Version            string              `yaml:"version"`
 }
 
 type TLSClientConfig struct {
