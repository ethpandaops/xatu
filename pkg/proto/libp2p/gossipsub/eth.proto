--- conflicted
+++ resolved
@@ -13,16 +13,6 @@
     google.protobuf.UInt64Value proposer_index = 3 [json_name = "proposer_index"];
 }
 
-<<<<<<< HEAD
-message DataColumnSidecar {
-    google.protobuf.UInt64Value column_index = 1 [json_name = "column_index"];
-    string data_column = 2 [json_name = "data_column"];
-    repeated string kzg_commitments = 3 [json_name = "kzg_commitments"];
-    string kzg_proof = 4 [json_name = "kzg_proof"];
-    xatu.eth.v1.SignedBeaconBlockHeaderV2 signed_block_header = 5 [json_name = "signed_block_header"];
-    string kzg_commitments_inclusion_proof = 6 [json_name = "kzg_commitments_inclusion_proof"];
-}
-=======
 message BlobSidecar {
     google.protobuf.UInt64Value index = 1 [json_name = "index"];
     google.protobuf.UInt64Value slot = 2 [json_name = "slot"];
@@ -30,4 +20,12 @@
     google.protobuf.StringValue state_root = 4 [json_name = "state_root"];
     google.protobuf.StringValue parent_root = 5 [json_name = "parent_root"];
 }
->>>>>>> cf83d6e6
+
+message DataColumnSidecar {
+    google.protobuf.UInt64Value column_index = 1 [json_name = "column_index"];
+    google.protobuf.StringValue data_column = 2 [json_name = "data_column"];
+    repeated google.protobuf.StringValue kzg_commitments = 3 [json_name = "kzg_commitments"];
+    google.protobuf.StringValue kzg_proof = 4 [json_name = "kzg_proof"];
+    xatu.eth.v1.SignedBeaconBlockHeaderV2 signed_block_header = 5 [json_name = "signed_block_header"];
+    google.protobuf.StringValue kzg_commitments_inclusion_proof = 6 [json_name = "kzg_commitments_inclusion_proof"];
+}