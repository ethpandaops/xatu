syntax = "proto3";

package xatu.libp2p.gossipsub.eth;

option go_package = "github.com/ethpandaops/xatu/pkg/proto/libp2p/gossipsub";

import "google/protobuf/wrappers.proto";
import "pkg/proto/eth/v1/beacon_block.proto";

message BeaconBlock {
    google.protobuf.StringValue block = 1 [json_name = "block"];
    google.protobuf.UInt64Value slot = 2 [json_name = "slot"];
    google.protobuf.UInt64Value proposer_index = 3 [json_name = "proposer_index"];
}

<<<<<<< HEAD
message DataColumnSidecar {
    google.protobuf.UInt64Value column_index = 1 [json_name = "column_index"];
    string data_column = 2 [json_name = "data_column"];
    repeated string kzg_commitments = 3 [json_name = "kzg_commitments"];
    string kzg_proof = 4 [json_name = "kzg_proof"];
    xatu.eth.v1.SignedBeaconBlockHeaderV2 signed_block_header = 5 [json_name = "signed_block_header"];
    string kzg_commitments_inclusion_proof = 6 [json_name = "kzg_commitments_inclusion_proof"];
}
=======
message BlobSidecar {
    google.protobuf.UInt64Value index = 1 [json_name = "index"];
    google.protobuf.UInt64Value slot = 2 [json_name = "slot"];
    google.protobuf.UInt64Value proposer_index = 3 [json_name = "proposer_index"];
    google.protobuf.StringValue state_root = 4 [json_name = "state_root"];
    google.protobuf.StringValue parent_root = 5 [json_name = "parent_root"];
}
>>>>>>> 4864fcd2
<|MERGE_RESOLUTION|>--- conflicted
+++ resolved
@@ -13,7 +13,14 @@
     google.protobuf.UInt64Value proposer_index = 3 [json_name = "proposer_index"];
 }
 
-<<<<<<< HEAD
+message BlobSidecar {
+    google.protobuf.UInt64Value index = 1 [json_name = "index"];
+    google.protobuf.UInt64Value slot = 2 [json_name = "slot"];
+    google.protobuf.UInt64Value proposer_index = 3 [json_name = "proposer_index"];
+    google.protobuf.StringValue state_root = 4 [json_name = "state_root"];
+    google.protobuf.StringValue parent_root = 5 [json_name = "parent_root"];
+}
+
 message DataColumnSidecar {
     google.protobuf.UInt64Value column_index = 1 [json_name = "column_index"];
     string data_column = 2 [json_name = "data_column"];
@@ -21,13 +28,4 @@
     string kzg_proof = 4 [json_name = "kzg_proof"];
     xatu.eth.v1.SignedBeaconBlockHeaderV2 signed_block_header = 5 [json_name = "signed_block_header"];
     string kzg_commitments_inclusion_proof = 6 [json_name = "kzg_commitments_inclusion_proof"];
-}
-=======
-message BlobSidecar {
-    google.protobuf.UInt64Value index = 1 [json_name = "index"];
-    google.protobuf.UInt64Value slot = 2 [json_name = "slot"];
-    google.protobuf.UInt64Value proposer_index = 3 [json_name = "proposer_index"];
-    google.protobuf.StringValue state_root = 4 [json_name = "state_root"];
-    google.protobuf.StringValue parent_root = 5 [json_name = "parent_root"];
-}
->>>>>>> 4864fcd2
+}