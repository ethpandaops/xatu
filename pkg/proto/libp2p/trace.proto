--- conflicted
+++ resolved
@@ -20,11 +20,8 @@
   JOIN = 7;
   HANDLE_STATUS = 8;
   HANDLE_METADATA = 9;
-<<<<<<< HEAD
-  LEAVE = 10;
-=======
   DROP_RPC = 10;
->>>>>>> baf014f6
+  LEAVE = 11;
 }
 
 message AddPeer {
