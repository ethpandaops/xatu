syntax = "proto3";

package xatu;

option go_package = "github.com/ethpandaops/xatu/pkg/proto/xatu";

import "google/protobuf/timestamp.proto";
import "google/protobuf/wrappers.proto";

import "pkg/proto/eth/v1/attestation.proto";
import "pkg/proto/eth/v1/events.proto";
import "pkg/proto/eth/v1/committee.proto";
import "pkg/proto/eth/v2/events.proto";
import "pkg/proto/eth/v2/withdrawals.proto";
import "pkg/proto/eth/v1/fork_choice.proto";
import "pkg/proto/eth/v1/beacon_block.proto";
import "pkg/proto/eth/v1/execution_engine.proto";

service EventIngester {
  rpc CreateEvents(CreateEventsRequest) returns (CreateEventsResponse) {}
}

message CreateEventsRequest { repeated DecoratedEvent events = 1; }

message CreateEventsResponse {}

message Epoch {
  // Number is the epoch number.
  uint64 number = 1;
  // StartDateTime is the epoch start time.
  google.protobuf.Timestamp start_date_time = 2
      [ json_name = "start_date_time" ];
}

message EpochV2 {
  // Number is the epoch number.
  google.protobuf.UInt64Value number = 1 [ json_name = "number" ];  
  // StartDateTime is the epoch start time.
  google.protobuf.Timestamp start_date_time = 2
      [ json_name = "start_date_time" ];
}

message Slot {
  // Number is the slot number.
  uint64 number = 1;
  // StartDateTime is the slot start time.
  google.protobuf.Timestamp start_date_time = 2
      [ json_name = "start_date_time" ];
}

message SlotV2 {
  // Number is the slot number.
  google.protobuf.UInt64Value number = 1 [ json_name = "number" ]; 
  // StartDateTime is the slot start time.
  google.protobuf.Timestamp start_date_time = 2
      [ json_name = "start_date_time" ];
}

message ForkID {
  string hash = 1 [ json_name = "hash" ];
  string next = 2 [ json_name = "next" ];
}

message Propagation {
  // SlotStartDiff is the difference between the slot start time and the
  // attestation received time (in milliseconds).
  uint64 slot_start_diff = 3 [ json_name = "slot_start_diff" ];
}

message PropagationV2 {
  // SlotStartDiff is the difference between the slot start time and the
  // attestation received time (in milliseconds).
  google.protobuf.UInt64Value slot_start_diff = 1 [ json_name = "slot_start_diff" ];  
}

message AttestingValidator {
  // CommitteeIndex is the position of the validator within the committee.
  uint64 committee_index = 1 [ json_name = "committee_index" ];
  // Index is the index of the validator in the beacon chain.
  uint64 index = 2;
}

message AttestingValidatorV2 {
  // CommitteeIndex is the position of the validator within the committee.
  google.protobuf.UInt64Value committee_index = 1 [ json_name = "committee_index" ];
  // Index is the index of the validator in the beacon chain.
  google.protobuf.UInt64Value index = 2 [ json_name = "index" ]; 
}

message DebugForkChoiceReorg {
  xatu.eth.v1.ForkChoice before = 1 [ json_name = "before" ];
  xatu.eth.v1.ForkChoice after = 2 [ json_name = "after" ];
  xatu.eth.v1.EventChainReorg event = 3;
}

message DebugForkChoiceReorgV2 {
  xatu.eth.v1.ForkChoiceV2 before = 1 [ json_name = "before" ];
  xatu.eth.v1.ForkChoiceV2 after = 2 [ json_name = "after" ];
  xatu.eth.v1.EventChainReorgV2 event = 3;
}

message BlockIdentifier {
  // Epoch contains the epoch information for the block.
  EpochV2 epoch = 1;

  // Slot contains the slot information for the block.
  SlotV2 slot = 2;

  // Version contains information about the version of the block.
  string version = 3;

  // Root contains the root of the beacon block.
  string root = 4 [ json_name = "root" ];
}

message ClientMeta {
  // Name is the name of the client.
  string name = 1;
  // Version is the Xatu-sentry version of the client.
  string version = 2;
  // ID is the unique ID of the client.
  string id = 3;
  // Implmentation is the implementation of the client.
  string implementation = 4;
  // OS is the operating system of the client.
  string os = 5;
  // ClockDrift is the NTP calculated clock drift of the client.
  uint64 clock_drift = 6 [ json_name = "clock_drift" ];

  message Ethereum {
    message Network {
      // Name is the name of the network.
      string name = 1;
      // ID is the network ID of the network.
      uint64 id = 2;
    }
    // Network contains information about the network.
    Network network = 1;

    message Execution {
      // ForkID is the fork ID of the execution client.
      ForkID fork_id = 1 [ json_name = "fork_id" ];
    }
    message Consensus {
      // Implementation is the name of the consensus client.
      string implementation = 1;
      // Version is the version of the consensus client.
      string version = 2;
    }
    // ExecutionClient is the name of the execution client.
    Execution execution = 2;
    // ConsensusClient is the name of the consensus client.
    Consensus consensus = 3;
  }

  // Ethereum contains information about the Ethereum network and configuration.
  Ethereum ethereum = 8;

  // Labels contains additional labels as set by the client.
  map<string, string> labels = 9;

  message AdditionalEthV1AttestationSourceData {
    // Epoch contains the epoch information for the source.
    Epoch epoch = 1;
  }

  message AdditionalEthV1AttestationSourceV2Data {
    // Epoch contains the epoch information for the source.
    EpochV2 epoch = 1;
  }

  message AdditionalEthV1AttestationTargetData {
    // Epoch contains the epoch information for the source.
    Epoch epoch = 1;
  }

  message AdditionalEthV1AttestationTargetV2Data {
    // Epoch contains the epoch information for the source.
    EpochV2 epoch = 1;
  }

  message AdditionalEthV1EventsAttestationData {
    // Source contains information for the best currently justified checkpoint.
    AdditionalEthV1AttestationSourceData source = 1;

    // Target contains information of the block at the start of the current
    // epoch.
    AdditionalEthV1AttestationTargetData target = 2;

    // Slot contains the slot information for the attestation.
    Slot slot = 3;

    // Epoch contains the epoch information for the attestation.
    Epoch epoch = 4;

    // Propagation contains information about the propagation of the
    // attestation.
    Propagation propagation = 5;

    // AttestingValidator contains data about the validator that created the attestation.
    // Note: only available for unaggregated attestations.
    AttestingValidator attesting_validator = 6 [ json_name = "attesting_validator" ];
  }

  message AdditionalEthV1EventsAttestationV2Data {
    // Source contains information for the best currently justified checkpoint.
    AdditionalEthV1AttestationSourceV2Data source = 1;

    // Target contains information of the block at the start of the current
    // epoch.
    AdditionalEthV1AttestationTargetV2Data target = 2;

    // Slot contains the slot information for the attestation.
    SlotV2 slot = 3;

    // Epoch contains the epoch information for the attestation.
    EpochV2 epoch = 4;

    // Propagation contains information about the propagation of the
    // attestation.
    PropagationV2 propagation = 5;

    // AttestingValidator contains data about the validator that created the attestation.
    // Note: only available for unaggregated attestations.
    AttestingValidatorV2 attesting_validator = 6 [ json_name = "attesting_validator" ];
  }

  message AdditionalEthV1EventsHeadData {
    // Epoch contains the epoch information for the head.
    Epoch epoch = 1;

    // Slot contains the slot information for the head event.
    Slot slot = 2;

    // Propagation contains information about the propagation of the head.
    Propagation propagation = 3;
  }

  message AdditionalEthV1EventsHeadV2Data {
    // Epoch contains the epoch information for the head.
    EpochV2 epoch = 1;

    // Slot contains the slot information for the head event.
    SlotV2 slot = 2;

    // Propagation contains information about the propagation of the head.
    PropagationV2 propagation = 3;
  }

  message AdditionalEthV1EventsBlockData {
    // Epoch contains the epoch information for the block.
    Epoch epoch = 1;

    // Slot contains the slot information for the block.
    Slot slot = 2;

    // Propagation contains information about the propagation of the block.
    Propagation propagation = 3;
  }

  message AdditionalEthV1EventsBlockV2Data {
    // Epoch contains the epoch information for the block.
    EpochV2 epoch = 1;

    // Slot contains the slot information for the block.
    SlotV2 slot = 2;

    // Propagation contains information about the propagation of the block.
    PropagationV2 propagation = 3;
  }

  message AdditionalEthV1EventsVoluntaryExitData {
    // Epoch contains the epoch information for the voluntary exit.
    Epoch epoch = 1;
  }

  message AdditionalEthV1EventsVoluntaryExitV2Data {
    // Epoch contains the epoch information for the voluntary exit.
    EpochV2 epoch = 1;
  }

  message AdditionalEthV1EventsFinalizedCheckpointData {
    // Epoch contains the epoch information for the finalized checkpoint.
    Epoch epoch = 1;
  }

  message AdditionalEthV1EventsFinalizedCheckpointV2Data {
    // Epoch contains the epoch information for the finalized checkpoint.
    EpochV2 epoch = 1;
  }

  message AdditionalEthV1EventsChainReorgData {
    // Epoch contains the epoch information for the chain reorg.
    Epoch epoch = 1;

    // Slot contains the slot information for the chain reorg.
    Slot slot = 2;

    // Propagation contains information about the propagation of the chain
    // reorg.
    Propagation propagation = 3;
  }

  message AdditionalEthV1EventsChainReorgV2Data {
    // Epoch contains the epoch information for the chain reorg.
    EpochV2 epoch = 1;

    // Slot contains the slot information for the chain reorg.
    SlotV2 slot = 2;

    // Propagation contains information about the propagation of the chain
    // reorg.
    PropagationV2 propagation = 3;
  }

  message AdditionalEthV1EventsContributionAndProofContributionData {
    // Epoch contains the epoch information for the contribution and proof.
    Epoch epoch = 1;

    // Slot contains the slot information for the contribution and proof.
    Slot slot = 2;

    // Propagation contains information about the propagation of the
    // contribution and proof.
    Propagation propagation = 3;
  }

  message AdditionalEthV1EventsContributionAndProofContributionV2Data {
    // Epoch contains the epoch information for the contribution and proof.
    EpochV2 epoch = 1;

    // Slot contains the slot information for the contribution and proof.
    SlotV2 slot = 2;

    // Propagation contains information about the propagation of the
    // contribution and proof.
    PropagationV2 propagation = 3;
  }

  message AdditionalEthV1EventsContributionAndProofData {
    AdditionalEthV1EventsContributionAndProofContributionData contribution = 1;
  }

  message AdditionalEthV1EventsContributionAndProofV2Data {
    AdditionalEthV1EventsContributionAndProofContributionV2Data contribution = 1;
  }

  message ForkChoiceSnapshot {
    // RequestEpoch contains the wall clock epoch for when the fork choice was
    // requested.
    Epoch request_epoch = 1 [ json_name = "request_epoch" ];

    // RequestSlot contains the wall clock slot for when the fork choice was
    // requested.
    Slot request_slot = 2 [ json_name = "request_slot" ];

    // RequestedAtSlotStartDiffMs is the difference how far in to the slot the
    // sentry was when it requested the fork choice snapshot (in milliseconds).
    uint64 requested_at_slot_start_diff_ms = 3
        [ json_name = "requested_at_slot_start_diff_ms" ];

    // RequestDurationMs is the duration of the fork choice snapshot request
    // (in milliseconds).
    uint64 request_duration_ms = 4 [ json_name = "request_duration_ms" ];

    // Timestamp is the timestamp of the fork choice snapshot.
    google.protobuf.Timestamp timestamp = 5 [ json_name = "timestamp" ];
  }

  message ForkChoiceSnapshotV2 {
    // RequestEpoch contains the wall clock epoch for when the fork choice was
    // requested.
    EpochV2 request_epoch = 1 [ json_name = "request_epoch" ];

    // RequestSlot contains the wall clock slot for when the fork choice was
    // requested.
    SlotV2 request_slot = 2 [ json_name = "request_slot" ];

    // RequestedAtSlotStartDiffMs is the difference how far in to the slot the
    // sentry was when it requested the fork choice snapshot (in milliseconds).
    google.protobuf.UInt64Value requested_at_slot_start_diff_ms = 3 [ json_name = "requested_at_slot_start_diff_ms" ];

    // RequestDurationMs is the duration of the fork choice snapshot request
    // (in milliseconds).
    google.protobuf.UInt64Value request_duration_ms = 4 [ json_name = "request_duration_ms" ];

    // Timestamp is the timestamp of the fork choice snapshot.
    google.protobuf.Timestamp timestamp = 5 [ json_name = "timestamp" ];
  }

  message AdditionalEthV1DebugForkChoiceData {
    ForkChoiceSnapshot Snapshot = 1 [ json_name = "snapshot" ];
  }

  message AdditionalEthV1DebugForkChoiceV2Data {
    ForkChoiceSnapshotV2 Snapshot = 1 [ json_name = "snapshot" ];
  }

  message AdditionalEthV1DebugForkChoiceReOrgData {
    ForkChoiceSnapshot before = 1 [ json_name = "before" ];
    ForkChoiceSnapshot after = 2 [ json_name = "after" ];
  }

  message AdditionalEthV1DebugForkChoiceReOrgV2Data {
    ForkChoiceSnapshotV2 before = 1 [ json_name = "before" ];
    ForkChoiceSnapshotV2 after = 2 [ json_name = "after" ];
  }

  message AdditionalEthV1BeaconCommitteeData {
    // Epoch contains the epoch information for the beacon committee.
    Epoch epoch = 1;

    // Slot contains the slot information for the beacon commitee.
    Slot slot = 2;
  }

  message AdditionalEthV1BeaconCommitteeV2Data {
    // Epoch contains the epoch information for the beacon committee.
    EpochV2 epoch = 1;

    // Slot contains the slot information for the beacon commitee.
    SlotV2 slot = 2;
  }

  message AdditionalMempoolTransactionData {
    // Hash is the transaction hash.
    string hash = 1 [ json_name = "hash" ];

    // From is the transaction sender hash.
    string from = 2 [ json_name = "from" ];

    // To is the transaction receiver hash.
    string to = 3 [ json_name = "to" ];

    // Nonce is the transaction nonce.
    uint64 nonce = 4 [ json_name = "nonce" ];

    // GasPrice is the transaction gas price.
    string gas_price = 5 [ json_name = "gas_price" ];

    // Gas is the transaction gas.
    uint64 gas = 6 [ json_name = "gas" ];

    // Value is the transaction value.
    string value = 7 [ json_name = "value" ];

    // Size is the transaction size in bytes.
    string size = 8;

    // CallDataSize is the call data size in bytes.
    string call_data_size = 9 [ json_name = "call_data_size" ];
  }

  message AdditionalMempoolTransactionV2Data {
    // Hash is the transaction hash.
    string hash = 1 [ json_name = "hash" ];

    // From is the transaction sender hash.
    string from = 2 [ json_name = "from" ];

    // To is the transaction receiver hash.
    string to = 3 [ json_name = "to" ];

    // Nonce is the transaction nonce.
    google.protobuf.UInt64Value nonce = 4 [ json_name = "nonce" ];

    // GasPrice is the transaction gas price.
    string gas_price = 5 [ json_name = "gas_price" ];

    // Gas is the transaction gas.
    google.protobuf.UInt64Value gas = 6 [ json_name = "gas" ];

    // Value is the transaction value.
    string value = 7 [ json_name = "value" ];

    // Size is the transaction size in bytes.
    string size = 8;

    // CallDataSize is the call data size in bytes.
    string call_data_size = 9 [ json_name = "call_data_size" ];
  }

  message AdditionalEthV2BeaconBlockData {
    // Epoch contains the epoch information for the block.
    Epoch epoch = 1;

    // Slot contains the slot information for the block.
    Slot slot = 2;

    // Version contains information about the version of the block.
    string version = 3;

    // BlockRoot contains the block root of the beacon block.
    string block_root = 4 [ json_name = "block_root" ];
    
    // TransactionsCount contains the number of transactions in the block
    uint64 transactions_count = 5 [ json_name = "transactions_count" ];

    // TransactionsTotalBytes contains the total bytes size of transactions
    uint64 transactions_total_bytes = 6 [ json_name = "transactions_total_bytes" ];
  }

  message AdditionalEthV2BeaconBlockV2Data {
    // Epoch contains the epoch information for the block.
    EpochV2 epoch = 1;

    // Slot contains the slot information for the block.
    SlotV2 slot = 2;

    // Version contains information about the version of the block.
    string version = 3;

    // BlockRoot contains the block root of the beacon block.
    string block_root = 4 [ json_name = "block_root" ];
    
    // TransactionsCount contains the number of transactions in the block
    google.protobuf.UInt64Value transactions_count = 5 [ json_name = "transactions_count" ];

    // TransactionsTotalBytes contains the total bytes size of transactions
    google.protobuf.UInt64Value transactions_total_bytes = 6 [ json_name = "transactions_total_bytes" ];
  }

  message AdditionalEthV2BeaconBlockAttesterSlashingData {
    // Block contains the information about the block that we are deriving the attester slashing from.
    BlockIdentifier block = 1;
  }

  message AdditionalEthV2BeaconBlockProposerSlashingData {
    // Block contains the information about the block that we are deriving the proposer slashing from.
    BlockIdentifier block = 1;
  }

<<<<<<< HEAD
=======
  message AdditionalEthV2BeaconBlockVoluntaryExitData {
    // Block contains the information about the block that we are deriving the voluntary exit from.
    BlockIdentifier block = 1;
  }

  message AdditionalEthV2BeaconBlockDepositData {
    // Block contains the information about the block that we are deriving the deposit from.
    BlockIdentifier block = 1;
  }

  message AdditionalEthV2BeaconBlockBLSToExecutionChangeData {
    // Block contains the information about the block that we are deriving the bls to execution change from.
    BlockIdentifier block = 1;
  }

  message AdditionalEthV2BeaconBlockExecutionTransactionData {
    // Block contains the information about the block that we are deriving the execution transaction from.
    BlockIdentifier block = 1;
    // PositionInBlock is the position of the transaction in the block.
    google.protobuf.UInt64Value position_in_block = 2 [ json_name = "position_in_block" ];
  }

>>>>>>> 2efa3372
  message AttestationDataSnapshot {
    // RequestedAtSlotStartDiffMs is the difference how far in to the slot the
    // sentry was when it requested the attestation data snapshot (in milliseconds).
    google.protobuf.UInt64Value requested_at_slot_start_diff_ms = 1
        [ json_name = "requested_at_slot_start_diff_ms" ];

    // RequestDurationMs is the duration of the attestation data snapshot request
    // (in milliseconds).
    google.protobuf.UInt64Value request_duration_ms = 2 [ json_name = "request_duration_ms" ];

    // Timestamp is the timestamp of the attestation data snapshot.
    google.protobuf.Timestamp timestamp = 3 [ json_name = "timestamp" ];
  }

  message AdditionalEthV1ValidatorAttestationDataData {
    // Source contains information for the best currently justified checkpoint.
    AdditionalEthV1AttestationSourceV2Data source = 1;

    // Target contains information of the block at the start of the current
    // epoch.
    AdditionalEthV1AttestationTargetV2Data target = 2;
  
    // Epoch contains the epoch information for the beacon committee.
    EpochV2 epoch = 3;

    // Slot contains the slot information for the beacon commitee.
    SlotV2 slot = 4;

    // AttestationDataSnapshot is the snapshot of the attestation data
    AttestationDataSnapshot Snapshot = 5 [ json_name = "snapshot" ];
  }

  // AdditionalData contains additional, computed data as set by the client
  // about the event.
  oneof AdditionalData {
    // AdditionalEthV1EventsAttestationData contains additional data about an
    // eth v1 attestation event.
    AdditionalEthV1EventsAttestationData eth_v1_events_attestation = 10 [ json_name = "BEACON_API_ETH_V1_EVENTS_ATTESTATION" ];
    // AdditionalEthV1EventsHeadData contains additional data about the eth v1
    // head event.
    AdditionalEthV1EventsHeadData eth_v1_events_head = 11 [ json_name = "BEACON_API_ETH_V1_EVENTS_HEAD" ];
    // AdditionalEthV1EventsBlockData contains additional data about the eth v1
    // block event.
    AdditionalEthV1EventsBlockData eth_v1_events_block = 12 [ json_name = "BEACON_API_ETH_V1_EVENTS_BLOCK" ];
    // AdditionalEthV1EventsVoluntaryExitData contains additional data about the
    // eth v1 voluntary exit event.
    AdditionalEthV1EventsVoluntaryExitData eth_v1_events_voluntary_exit = 13 [ json_name = "BEACON_API_ETH_V1_EVENTS_VOLUNTARY_EXIT" ];
    // AdditionalEthV1EventsFinalizedCheckpointData contains additional data
    // about the eth v1 finalized checkpoint event.
    AdditionalEthV1EventsFinalizedCheckpointData eth_v1_events_finalized_checkpoint = 14 [ json_name = "BEACON_API_ETH_V1_EVENTS_FINALIZED_CHECKPOINT" ];
    // AdditionalEthV1EventsChainReorgData contains additional data about the
    // eth v1 chain reorg event.
    AdditionalEthV1EventsChainReorgData eth_v1_events_chain_reorg = 15 [ json_name = "BEACON_API_ETH_V1_EVENTS_CHAIN_REORG" ];
    // AdditionalEthV1EventsContributionAndProofData contains additional data
    // about the eth v1 contribution and proof.
    AdditionalEthV1EventsContributionAndProofData eth_v1_events_contribution_and_proof = 16 [ json_name = "BEACON_API_ETH_V1_EVENTS_CONTRIBUTION_AND_PROOF" ];
    // AdditionalMempoolTransactionData contains additional data about the
    // mempool transaction event.
    AdditionalMempoolTransactionData mempool_transaction = 17 [ json_name = "MEMPOOL_TRANSACTION" ];
    // AdditionalEthV2BeaconBlockData contains additional data about the eth v2
    // beacon block event.
    AdditionalEthV2BeaconBlockData eth_v2_beacon_block = 18 [ json_name = "BEACON_API_ETH_V2_BEACON_BLOCK" ];
    // AdditionalEthV1DebugForkChoice contains additional data about the eth v1
    // debug fork choice event.
    AdditionalEthV1DebugForkChoiceData eth_v1_debug_fork_choice = 19 [ json_name = "BEACON_API_ETH_V1_DEBUG_FORK_CHOICE" ];
    // AdditionalEthV1DebugForkChoiceReorg contains additional data about the
    // eth v1 debug fork choice reorg event.
    AdditionalEthV1DebugForkChoiceReOrgData eth_v1_debug_fork_choice_reorg = 20 [ json_name = "BEACON_API_ETH_V1_DEBUG_FORK_CHOICE_REORG" ];
    // AdditionalEthV1BeaconCommitteeData contains additional data about the beacon commitee
    AdditionalEthV1BeaconCommitteeData eth_v1_beacon_commitee = 21 [ json_name = "BEACON_API_ETH_V1_BEACON_COMMITTEE" ];
    // AdditionalEthV1ValidatorAttestationDataData contains additional data about the eth v1 validator attestation data
    AdditionalEthV1ValidatorAttestationDataData eth_v1_validator_attestation_data = 22 [ json_name = "BEACON_API_ETH_V1_VALIDATOR_ATTESTATION_DATA" ];
    // AdditionalEthV1EventsAttestationV2Data contains additional data about an
    // eth v1 attestation event.
    AdditionalEthV1EventsAttestationV2Data eth_v1_events_attestation_v2 = 24 [ json_name = "BEACON_API_ETH_V1_EVENTS_ATTESTATION_V2" ];
    // AdditionalEthV1EventsHeadV2Data contains additional data about the eth v1
    // head event.
    AdditionalEthV1EventsHeadV2Data eth_v1_events_head_v2 = 25 [ json_name = "BEACON_API_ETH_V1_EVENTS_HEAD_V2" ];
    // AdditionalEthV1EventsBlockV2Data contains additional data about the eth v1
    // block event.
    AdditionalEthV1EventsBlockV2Data eth_v1_events_block_v2 = 26 [ json_name = "BEACON_API_ETH_V1_EVENTS_BLOCK_V2" ];
    // AdditionalEthV1EventsVoluntaryExitV2Data contains additional data about the
    // eth v1 voluntary exit event.
    AdditionalEthV1EventsVoluntaryExitV2Data eth_v1_events_voluntary_exit_v2 = 27 [ json_name = "BEACON_API_ETH_V1_EVENTS_VOLUNTARY_EXIT_V2" ];
    // AdditionalEthV1EventsFinalizedCheckpointV2Data contains additional data
    // about the eth v1 finalized checkpoint event.
    AdditionalEthV1EventsFinalizedCheckpointV2Data eth_v1_events_finalized_checkpoint_v2 = 28 [ json_name = "BEACON_API_ETH_V1_EVENTS_FINALIZED_CHECKPOINT_V2" ];
    // AdditionalEthV1EventsChainReorgV2Data contains additional data about the
    // eth v1 chain reorg event.
    AdditionalEthV1EventsChainReorgV2Data eth_v1_events_chain_reorg_v2 = 29 [ json_name = "BEACON_API_ETH_V1_EVENTS_CHAIN_REORG_V2" ];
    // AdditionalEthV1EventsContributionAndProofV2Data contains additional data
    // about the eth v1 contribution and proof.
    AdditionalEthV1EventsContributionAndProofV2Data eth_v1_events_contribution_and_proof_v2 = 30 [ json_name = "BEACON_API_ETH_V1_EVENTS_CONTRIBUTION_AND_PROOF_V2" ];
    // AdditionalMempoolTransactionV2Data contains additional data about the
    // mempool transaction event.
    AdditionalMempoolTransactionV2Data mempool_transaction_v2 = 31 [ json_name = "MEMPOOL_TRANSACTION_V2" ];
    // AdditionalEthV2BeaconBlockV2Data contains additional data about the eth v2
    // beacon block event.
    AdditionalEthV2BeaconBlockV2Data eth_v2_beacon_block_v2 = 32 [ json_name = "BEACON_API_ETH_V2_BEACON_BLOCK_V2" ];
    // AdditionalEthV1DebugForkChoice contains additional data about the eth v1
    // debug fork choice event.
    AdditionalEthV1DebugForkChoiceV2Data eth_v1_debug_fork_choice_v2 = 33 [ json_name = "BEACON_API_ETH_V1_DEBUG_FORK_CHOICE_V2" ];
    // AdditionalEthV1DebugForkChoiceReorg contains additional data about the
    // eth v1 debug fork choice reorg event.
    AdditionalEthV1DebugForkChoiceReOrgV2Data eth_v1_debug_fork_choice_reorg_v2 = 34 [ json_name = "BEACON_API_ETH_V1_DEBUG_FORK_CHOICE_REORG_V2" ];
    // AdditionalEthV2BeaconBlockAttesterSlashingData contains additional data on attester slashings derived from beacon blocks.
    AdditionalEthV2BeaconBlockAttesterSlashingData eth_v2_beacon_block_attester_slashing = 35 [ json_name = "BEACON_API_ETH_V2_BEACON_BLOCK_ATTESTER_SLASHING" ];
    // AdditionalEthV2BeaconBlockProposerSlashingData contains additional data on proposer slashings derived from beacon blocks.
    AdditionalEthV2BeaconBlockProposerSlashingData eth_v2_beacon_block_proposer_slashing = 36 [ json_name = "BEACON_API_ETH_V2_BEACON_BLOCK_PROPOSER_SLASHING" ];
<<<<<<< HEAD
=======
    // AdditionalEthV2BeaconBlockVoluntaryExitData contains additional data on voluntary exits derived from beacon blocks.
    AdditionalEthV2BeaconBlockVoluntaryExitData eth_v2_beacon_block_voluntary_exit = 37 [ json_name = "BEACON_API_ETH_V2_BEACON_BLOCK_VOLUNTARY_EXIT" ];
    // AdditionalEthV2BeaconBlockDepositData contains additional data on deposits derived from beacon blocks.
    AdditionalEthV2BeaconBlockDepositData eth_v2_beacon_block_deposit = 38 [ json_name = "BEACON_API_ETH_V2_BEACON_BLOCK_DEPOSIT" ];
    // AdditionalEthV2BeaconBlockBLSToExecutionChangeData contains additional data on bls to execution changes derived from beacon blocks.
    AdditionalEthV2BeaconBlockBLSToExecutionChangeData eth_v2_beacon_block_bls_to_execution_change = 39 [ json_name = "BEACON_API_ETH_V2_BEACON_BLOCK_BLS_TO_EXECUTION_CHANGE" ];
    // AdditionalEthV2BeaconBlockBLSToExecutionChangeData contains additional data on execution transactions derived from beacon blocks.
    AdditionalEthV2BeaconBlockExecutionTransactionData eth_v2_beacon_block_execution_transaction = 40 [ json_name = "BEACON_API_ETH_V2_BEACON_BLOCK_EXECUTION_TRANSACTION" ];
>>>>>>> 2efa3372
  }
}

message ServerMeta {
  message Event {
    /// DateTime is the date and time of the event as seen by the server.
    google.protobuf.Timestamp received_date_time = 1
        [ json_name = "received_date_time" ];
  }

  message Client {
    message Geo {
      // City is the city of the client as far as the server is concerned.
      string City = 1 [ json_name = "city" ];
      // Country is the country of the client as far as the server is concerned.
      string Country = 2 [ json_name = "country" ];
      // CountryCode is the country code of the client as far as the server is
      // concerned.
      string CountryCode = 3 [ json_name = "country_code" ];
      // ContinentCode is the continent code of the client as far as the server
      // is concerned.
      string ContinentCode = 4 [ json_name = "continent_code" ];
      // Latitude is the latitude of the client as far as the server is
      // concerned.
      double Latitude = 5 [ json_name = "latitude" ];
      // Longitude is the longitude of the client as far as the server is
      // concerned.
      double Longitude = 6 [ json_name = "longitude" ];
      // AutonomousSystemNumber is the autonomous system number of the client as
      // far as the server is concerned.
      uint32 AutonomousSystemNumber = 7
          [ json_name = "autonomous_system_number" ];
      // AutonomousSystemOrganization is the autonomous system organization of
      // the client as far as the server is concerned.
      string AutonomousSystemOrganization = 8
          [ json_name = "autonomous_system_organization" ];
    }

    // IP is the ip of the client as far as the server is concerned.
    string IP = 1 [ json_name = "ip" ];

    // Geo contains geo information about the client as far as the server is
    // concerned.
    Geo geo = 2;
  }

  // Event contains information about the event from the server's perspective.
  Event event = 1;

  // Client contains information about the client from the server's perspective.
  Client client = 2;

  // AdditionalData contains additional data as set by the server.
  map<string, string> additional_data = 3 [ json_name = "additional_data" ];
}

message Meta {
  // Client contains information about the event that is from the client.
  ClientMeta client = 1;
  // Server contains information about the event that is from the server.
  ServerMeta server = 2;
}

message Event {
  enum Name {
    BEACON_API_ETH_V1_EVENTS_UNKNOWN = 0;
    BEACON_API_ETH_V1_EVENTS_BLOCK = 1;
    BEACON_API_ETH_V1_EVENTS_CHAIN_REORG = 2;
    BEACON_API_ETH_V1_EVENTS_FINALIZED_CHECKPOINT = 3;
    BEACON_API_ETH_V1_EVENTS_HEAD = 4;
    BEACON_API_ETH_V1_EVENTS_VOLUNTARY_EXIT = 5;
    BEACON_API_ETH_V1_EVENTS_ATTESTATION = 6;
    BEACON_API_ETH_V1_EVENTS_CONTRIBUTION_AND_PROOF = 7;
    MEMPOOL_TRANSACTION = 8;
    BEACON_API_ETH_V2_BEACON_BLOCK = 9;
    BEACON_API_ETH_V1_DEBUG_FORK_CHOICE = 10;
    BEACON_API_ETH_V1_DEBUG_FORK_CHOICE_REORG = 11;
    BEACON_API_ETH_V1_BEACON_COMMITTEE = 12;
    BEACON_API_ETH_V1_VALIDATOR_ATTESTATION_DATA = 13;
    BEACON_API_ETH_V1_EVENTS_BLOCK_V2 = 14;
    BEACON_API_ETH_V1_EVENTS_CHAIN_REORG_V2 = 15;
    BEACON_API_ETH_V1_EVENTS_FINALIZED_CHECKPOINT_V2 = 16;
    BEACON_API_ETH_V1_EVENTS_HEAD_V2 = 17;
    BEACON_API_ETH_V1_EVENTS_VOLUNTARY_EXIT_V2 = 18;
    BEACON_API_ETH_V1_EVENTS_ATTESTATION_V2 = 19;
    BEACON_API_ETH_V1_EVENTS_CONTRIBUTION_AND_PROOF_V2 = 20;
    MEMPOOL_TRANSACTION_V2 = 21;
    BEACON_API_ETH_V2_BEACON_BLOCK_V2 = 22;
    BEACON_API_ETH_V1_DEBUG_FORK_CHOICE_V2 = 23;
    BEACON_API_ETH_V1_DEBUG_FORK_CHOICE_REORG_V2 = 24;
    BEACON_API_ETH_V2_BEACON_BLOCK_ATTESTER_SLASHING = 25;
    BEACON_API_ETH_V2_BEACON_BLOCK_PROPOSER_SLASHING = 26;
<<<<<<< HEAD
=======
    BEACON_API_ETH_V2_BEACON_BLOCK_VOLUNTARY_EXIT = 27;
    BEACON_API_ETH_V2_BEACON_BLOCK_DEPOSIT = 28;
    BEACON_API_ETH_V2_BEACON_BLOCK_BLS_TO_EXECUTION_CHANGE = 29;
    BEACON_API_ETH_V2_BEACON_BLOCK_EXECUTION_TRANSACTION = 30;
>>>>>>> 2efa3372
  }
  // Name is the name of the event.
  Name name = 1;
  // DateTime is the date and time of the event as seen by the client.
  google.protobuf.Timestamp date_time = 2 [ json_name = "date_time" ];
  // ID is the id of the event.
  string id = 3 [ json_name = "id" ];
}

// DecoratedEvent is an event that has been decorated with additional
// information.
message DecoratedEvent {
  Event event = 1;
  Meta meta = 2;
  oneof data {
    xatu.eth.v1.Attestation eth_v1_events_attestation = 3 [ json_name = "BEACON_API_ETH_V1_EVENTS_ATTESTATION", deprecated = true ];
    xatu.eth.v1.EventBlock eth_v1_events_block = 4  [ json_name = "BEACON_API_ETH_V1_EVENTS_BLOCK", deprecated = true ];
    xatu.eth.v1.EventChainReorg eth_v1_events_chain_reorg = 5  [ json_name = "BEACON_API_ETH_V1_EVENTS_CHAIN_REORG", deprecated = true ];
    xatu.eth.v1.EventFinalizedCheckpoint eth_v1_events_finalized_checkpoint = 6  [ json_name = "BEACON_API_ETH_V1_EVENTS_FINALIZED_CHECKPOINT", deprecated = true ];
    xatu.eth.v1.EventHead eth_v1_events_head = 7  [ json_name = "BEACON_API_ETH_V1_EVENTS_HEAD", deprecated = true ];
    xatu.eth.v1.EventVoluntaryExit eth_v1_events_voluntary_exit = 8  [ json_name = "BEACON_API_ETH_V1_EVENTS_VOLUNTARY_EXIT", deprecated = true ];
    xatu.eth.v1.EventContributionAndProof eth_v1_events_contribution_and_proof = 9 [ json_name = "BEACON_API_ETH_V1_EVENTS_CONTRIBUTION_AND_PROOF", deprecated = true ];
    string mempool_transaction = 10 [ json_name = "MEMPOOL_TRANSACTION", deprecated = true ];
    xatu.eth.v2.EventBlock eth_v2_beacon_block = 11 [ json_name = "BEACON_API_ETH_V2_BEACON_BLOCK", deprecated = true ];
    xatu.eth.v1.ForkChoice eth_v1_fork_choice = 12 [ json_name = "BEACON_API_ETH_V1_DEBUG_FORK_CHOICE", deprecated = true ];
    DebugForkChoiceReorg eth_v1_fork_choice_reorg = 13 [ json_name = "BEACON_API_ETH_V1_DEBUG_FORK_CHOICE_REORG", deprecated = true ];
    xatu.eth.v1.Committee eth_v1_beacon_committee = 14 [ json_name = "BEACON_API_ETH_V1_BEACON_COMMITTEE" ];
    xatu.eth.v1.AttestationDataV2 eth_v1_validator_attestation_data = 15 [ json_name = "BEACON_API_ETH_V1_VALIDATOR_ATTESTATION_DATA" ];
    xatu.eth.v1.AttestationV2 eth_v1_events_attestation_v2 = 16 [ json_name = "BEACON_API_ETH_V1_EVENTS_ATTESTATION_V2" ];
    xatu.eth.v1.EventBlockV2 eth_v1_events_block_v2 = 17 [ json_name = "BEACON_API_ETH_V1_EVENTS_BLOCK_V2" ];
    xatu.eth.v1.EventChainReorgV2 eth_v1_events_chain_reorg_v2 = 18  [ json_name = "BEACON_API_ETH_V1_EVENTS_CHAIN_REORG_V2" ];
    xatu.eth.v1.EventFinalizedCheckpointV2 eth_v1_events_finalized_checkpoint_v2 = 19  [ json_name = "BEACON_API_ETH_V1_EVENTS_FINALIZED_CHECKPOINT_V2" ];
    xatu.eth.v1.EventHeadV2 eth_v1_events_head_v2 = 20  [ json_name = "BEACON_API_ETH_V1_EVENTS_HEAD_V2" ];
    xatu.eth.v1.EventVoluntaryExitV2 eth_v1_events_voluntary_exit_v2 = 21  [ json_name = "BEACON_API_ETH_V1_EVENTS_VOLUNTARY_EXIT_V2" ];
    xatu.eth.v1.EventContributionAndProofV2 eth_v1_events_contribution_and_proof_v2 = 22 [ json_name = "BEACON_API_ETH_V1_EVENTS_CONTRIBUTION_AND_PROOF_V2" ];
    string mempool_transaction_v2 = 23 [ json_name = "MEMPOOL_TRANSACTION_V2" ];
    xatu.eth.v2.EventBlockV2 eth_v2_beacon_block_v2 = 24 [ json_name = "BEACON_API_ETH_V2_BEACON_BLOCK_V2" ];
    xatu.eth.v1.ForkChoiceV2 eth_v1_fork_choice_v2 = 25 [ json_name = "BEACON_API_ETH_V1_DEBUG_FORK_CHOICE_V2" ];
    DebugForkChoiceReorgV2 eth_v1_fork_choice_reorg_v2 = 26 [ json_name = "BEACON_API_ETH_V1_DEBUG_FORK_CHOICE_REORG_V2" ];
    xatu.eth.v1.AttesterSlashingV2 eth_v2_beacon_block_attester_slashing = 27 [ json_name = "BEACON_API_ETH_V2_BEACON_BLOCK_ATTESTER_SLASHING" ];
    xatu.eth.v1.ProposerSlashingV2 eth_v2_beacon_block_proposer_slashing = 28 [ json_name = "BEACON_API_ETH_V2_BEACON_BLOCK_PROPOSER_SLASHING" ];
<<<<<<< HEAD
=======
    xatu.eth.v1.SignedVoluntaryExitV2 eth_v2_beacon_block_voluntary_exit = 29 [ json_name = "BEACON_API_ETH_V2_BEACON_BLOCK_VOLUNTARY_EXIT" ];
    xatu.eth.v1.DepositV2 eth_v2_beacon_block_deposit = 30 [ json_name = "BEACON_API_ETH_V2_BEACON_BLOCK_DEPOSIT" ];
    xatu.eth.v2.SignedBLSToExecutionChangeV2 eth_v2_beacon_block_bls_to_execution_change = 31 [ json_name = "BEACON_API_ETH_V2_BEACON_BLOCK_BLS_TO_EXECUTION_CHANGE" ];
    xatu.eth.v1.Transaction eth_v2_beacon_block_execution_transaction = 32 [ json_name = "BEACON_API_ETH_V2_BEACON_BLOCK_EXECUTION_TRANSACTION" ];
>>>>>>> 2efa3372
  }; 
}<|MERGE_RESOLUTION|>--- conflicted
+++ resolved
@@ -530,8 +530,6 @@
     BlockIdentifier block = 1;
   }
 
-<<<<<<< HEAD
-=======
   message AdditionalEthV2BeaconBlockVoluntaryExitData {
     // Block contains the information about the block that we are deriving the voluntary exit from.
     BlockIdentifier block = 1;
@@ -554,7 +552,6 @@
     google.protobuf.UInt64Value position_in_block = 2 [ json_name = "position_in_block" ];
   }
 
->>>>>>> 2efa3372
   message AttestationDataSnapshot {
     // RequestedAtSlotStartDiffMs is the difference how far in to the slot the
     // sentry was when it requested the attestation data snapshot (in milliseconds).
@@ -664,8 +661,6 @@
     AdditionalEthV2BeaconBlockAttesterSlashingData eth_v2_beacon_block_attester_slashing = 35 [ json_name = "BEACON_API_ETH_V2_BEACON_BLOCK_ATTESTER_SLASHING" ];
     // AdditionalEthV2BeaconBlockProposerSlashingData contains additional data on proposer slashings derived from beacon blocks.
     AdditionalEthV2BeaconBlockProposerSlashingData eth_v2_beacon_block_proposer_slashing = 36 [ json_name = "BEACON_API_ETH_V2_BEACON_BLOCK_PROPOSER_SLASHING" ];
-<<<<<<< HEAD
-=======
     // AdditionalEthV2BeaconBlockVoluntaryExitData contains additional data on voluntary exits derived from beacon blocks.
     AdditionalEthV2BeaconBlockVoluntaryExitData eth_v2_beacon_block_voluntary_exit = 37 [ json_name = "BEACON_API_ETH_V2_BEACON_BLOCK_VOLUNTARY_EXIT" ];
     // AdditionalEthV2BeaconBlockDepositData contains additional data on deposits derived from beacon blocks.
@@ -674,7 +669,6 @@
     AdditionalEthV2BeaconBlockBLSToExecutionChangeData eth_v2_beacon_block_bls_to_execution_change = 39 [ json_name = "BEACON_API_ETH_V2_BEACON_BLOCK_BLS_TO_EXECUTION_CHANGE" ];
     // AdditionalEthV2BeaconBlockBLSToExecutionChangeData contains additional data on execution transactions derived from beacon blocks.
     AdditionalEthV2BeaconBlockExecutionTransactionData eth_v2_beacon_block_execution_transaction = 40 [ json_name = "BEACON_API_ETH_V2_BEACON_BLOCK_EXECUTION_TRANSACTION" ];
->>>>>>> 2efa3372
   }
 }
 
@@ -767,13 +761,10 @@
     BEACON_API_ETH_V1_DEBUG_FORK_CHOICE_REORG_V2 = 24;
     BEACON_API_ETH_V2_BEACON_BLOCK_ATTESTER_SLASHING = 25;
     BEACON_API_ETH_V2_BEACON_BLOCK_PROPOSER_SLASHING = 26;
-<<<<<<< HEAD
-=======
     BEACON_API_ETH_V2_BEACON_BLOCK_VOLUNTARY_EXIT = 27;
     BEACON_API_ETH_V2_BEACON_BLOCK_DEPOSIT = 28;
     BEACON_API_ETH_V2_BEACON_BLOCK_BLS_TO_EXECUTION_CHANGE = 29;
     BEACON_API_ETH_V2_BEACON_BLOCK_EXECUTION_TRANSACTION = 30;
->>>>>>> 2efa3372
   }
   // Name is the name of the event.
   Name name = 1;
@@ -815,12 +806,9 @@
     DebugForkChoiceReorgV2 eth_v1_fork_choice_reorg_v2 = 26 [ json_name = "BEACON_API_ETH_V1_DEBUG_FORK_CHOICE_REORG_V2" ];
     xatu.eth.v1.AttesterSlashingV2 eth_v2_beacon_block_attester_slashing = 27 [ json_name = "BEACON_API_ETH_V2_BEACON_BLOCK_ATTESTER_SLASHING" ];
     xatu.eth.v1.ProposerSlashingV2 eth_v2_beacon_block_proposer_slashing = 28 [ json_name = "BEACON_API_ETH_V2_BEACON_BLOCK_PROPOSER_SLASHING" ];
-<<<<<<< HEAD
-=======
     xatu.eth.v1.SignedVoluntaryExitV2 eth_v2_beacon_block_voluntary_exit = 29 [ json_name = "BEACON_API_ETH_V2_BEACON_BLOCK_VOLUNTARY_EXIT" ];
     xatu.eth.v1.DepositV2 eth_v2_beacon_block_deposit = 30 [ json_name = "BEACON_API_ETH_V2_BEACON_BLOCK_DEPOSIT" ];
     xatu.eth.v2.SignedBLSToExecutionChangeV2 eth_v2_beacon_block_bls_to_execution_change = 31 [ json_name = "BEACON_API_ETH_V2_BEACON_BLOCK_BLS_TO_EXECUTION_CHANGE" ];
     xatu.eth.v1.Transaction eth_v2_beacon_block_execution_transaction = 32 [ json_name = "BEACON_API_ETH_V2_BEACON_BLOCK_EXECUTION_TRANSACTION" ];
->>>>>>> 2efa3372
   }; 
 }