syntax = "proto3";

package xatu;

option go_package = "github.com/ethpandaops/xatu/pkg/proto/xatu";

import "google/protobuf/timestamp.proto";
import "google/protobuf/wrappers.proto";

import "pkg/proto/eth/v1/attestation.proto";
import "pkg/proto/eth/v1/blob.proto";
import "pkg/proto/eth/v1/events.proto";
import "pkg/proto/eth/v1/committee.proto";
import "pkg/proto/eth/v1/duties.proto";
import "pkg/proto/eth/v2/events.proto";
import "pkg/proto/eth/v2/withdrawals.proto";
import "pkg/proto/eth/v1/fork_choice.proto";
import "pkg/proto/eth/v1/beacon_block.proto";
import "pkg/proto/eth/v1/execution_engine.proto";

import "pkg/proto/blockprint/block_classification.proto";

import "pkg/proto/libp2p/peer.proto";

service EventIngester {
  rpc CreateEvents(CreateEventsRequest) returns (CreateEventsResponse) {}
}

message CreateEventsRequest { repeated DecoratedEvent events = 1; }

message CreateEventsResponse {}

message Epoch {
  // Number is the epoch number.
  uint64 number = 1;
  // StartDateTime is the epoch start time.
  google.protobuf.Timestamp start_date_time = 2
      [ json_name = "start_date_time" ];
}

message EpochV2 {
  // Number is the epoch number.
  google.protobuf.UInt64Value number = 1 [ json_name = "number" ];  
  // StartDateTime is the epoch start time.
  google.protobuf.Timestamp start_date_time = 2
      [ json_name = "start_date_time" ];
}

message Slot {
  // Number is the slot number.
  uint64 number = 1;
  // StartDateTime is the slot start time.
  google.protobuf.Timestamp start_date_time = 2
      [ json_name = "start_date_time" ];
}

message SlotV2 {
  // Number is the slot number.
  google.protobuf.UInt64Value number = 1 [ json_name = "number" ]; 
  // StartDateTime is the slot start time.
  google.protobuf.Timestamp start_date_time = 2
      [ json_name = "start_date_time" ];
}

message ForkID {
  string hash = 1 [ json_name = "hash" ];
  string next = 2 [ json_name = "next" ];
}

message Propagation {
  // SlotStartDiff is the difference between the slot start time and the
  // attestation received time (in milliseconds).
  uint64 slot_start_diff = 3 [ json_name = "slot_start_diff" ];
}

message PropagationV2 {
  // SlotStartDiff is the difference between the slot start time and the
  // attestation received time (in milliseconds).
  google.protobuf.UInt64Value slot_start_diff = 1 [ json_name = "slot_start_diff" ];  
}

message AttestingValidator {
  // CommitteeIndex is the position of the validator within the committee.
  uint64 committee_index = 1 [ json_name = "committee_index" ];
  // Index is the index of the validator in the beacon chain.
  uint64 index = 2;
}

message AttestingValidatorV2 {
  // CommitteeIndex is the position of the validator within the committee.
  google.protobuf.UInt64Value committee_index = 1 [ json_name = "committee_index" ];
  // Index is the index of the validator in the beacon chain.
  google.protobuf.UInt64Value index = 2 [ json_name = "index" ]; 
}

message DebugForkChoiceReorg {
  xatu.eth.v1.ForkChoice before = 1 [ json_name = "before" ];
  xatu.eth.v1.ForkChoice after = 2 [ json_name = "after" ];
  xatu.eth.v1.EventChainReorg event = 3;
}

message DebugForkChoiceReorgV2 {
  xatu.eth.v1.ForkChoiceV2 before = 1 [ json_name = "before" ];
  xatu.eth.v1.ForkChoiceV2 after = 2 [ json_name = "after" ];
  xatu.eth.v1.EventChainReorgV2 event = 3;
}

message BlockIdentifier {
  // Epoch contains the epoch information for the block.
  EpochV2 epoch = 1;

  // Slot contains the slot information for the block.
  SlotV2 slot = 2;

  // Version contains information about the version of the block.
  string version = 3;

  // Root contains the root of the beacon block.
  string root = 4 [ json_name = "root" ];
}

message ClientMeta {
  // Name is the name of the client.
  string name = 1;
  // Version is the Xatu-sentry version of the client.
  string version = 2;
  // ID is the unique ID of the client.
  string id = 3;
  // Implmentation is the implementation of the client.
  string implementation = 4;
  // OS is the operating system of the client.
  string os = 5;
  // ClockDrift is the NTP calculated clock drift of the client.
  uint64 clock_drift = 6 [ json_name = "clock_drift" ];

  message Ethereum {
    message Network {
      // Name is the name of the network.
      string name = 1;
      // ID is the network ID of the network.
      uint64 id = 2;
    }
    // Network contains information about the network.
    Network network = 1;

    message Execution {
      // ForkID is the fork ID of the execution client.
      ForkID fork_id = 1 [ json_name = "fork_id" ];
    }
    message Consensus {
      // Implementation is the name of the consensus client.
      string implementation = 1;
      // Version is the version of the consensus client.
      string version = 2;
    }
    // ExecutionClient is the name of the execution client.
    Execution execution = 2;
    // ConsensusClient is the name of the consensus client.
    Consensus consensus = 3;
  }

  // Ethereum contains information about the Ethereum network and configuration.
  Ethereum ethereum = 8;

  // Labels contains additional labels as set by the client.
  map<string, string> labels = 9;

  message AdditionalEthV1AttestationSourceData {
    // Epoch contains the epoch information for the source.
    Epoch epoch = 1;
  }

  message AdditionalEthV1AttestationSourceV2Data {
    // Epoch contains the epoch information for the source.
    EpochV2 epoch = 1;
  }

  message AdditionalEthV1AttestationTargetData {
    // Epoch contains the epoch information for the source.
    Epoch epoch = 1;
  }

  message AdditionalEthV1AttestationTargetV2Data {
    // Epoch contains the epoch information for the source.
    EpochV2 epoch = 1;
  }

  message AdditionalEthV1EventsAttestationData {
    // Source contains information for the best currently justified checkpoint.
    AdditionalEthV1AttestationSourceData source = 1;

    // Target contains information of the block at the start of the current
    // epoch.
    AdditionalEthV1AttestationTargetData target = 2;

    // Slot contains the slot information for the attestation.
    Slot slot = 3;

    // Epoch contains the epoch information for the attestation.
    Epoch epoch = 4;

    // Propagation contains information about the propagation of the
    // attestation.
    Propagation propagation = 5;

    // AttestingValidator contains data about the validator that created the attestation.
    // Note: only available for unaggregated attestations.
    AttestingValidator attesting_validator = 6 [ json_name = "attesting_validator" ];
  }

  message AdditionalEthV1EventsAttestationV2Data {
    // Source contains information for the best currently justified checkpoint.
    AdditionalEthV1AttestationSourceV2Data source = 1;

    // Target contains information of the block at the start of the current
    // epoch.
    AdditionalEthV1AttestationTargetV2Data target = 2;

    // Slot contains the slot information for the attestation.
    SlotV2 slot = 3;

    // Epoch contains the epoch information for the attestation.
    EpochV2 epoch = 4;

    // Propagation contains information about the propagation of the
    // attestation.
    PropagationV2 propagation = 5;

    // AttestingValidator contains data about the validator that created the attestation.
    // Note: only available for unaggregated attestations.
    AttestingValidatorV2 attesting_validator = 6 [ json_name = "attesting_validator" ];
  }

  message AdditionalEthV1EventsHeadData {
    // Epoch contains the epoch information for the head.
    Epoch epoch = 1;

    // Slot contains the slot information for the head event.
    Slot slot = 2;

    // Propagation contains information about the propagation of the head.
    Propagation propagation = 3;
  }

  message AdditionalEthV1EventsHeadV2Data {
    // Epoch contains the epoch information for the head.
    EpochV2 epoch = 1;

    // Slot contains the slot information for the head event.
    SlotV2 slot = 2;

    // Propagation contains information about the propagation of the head.
    PropagationV2 propagation = 3;
  }

  message AdditionalEthV1EventsBlockData {
    // Epoch contains the epoch information for the block.
    Epoch epoch = 1;

    // Slot contains the slot information for the block.
    Slot slot = 2;

    // Propagation contains information about the propagation of the block.
    Propagation propagation = 3;
  }

  message AdditionalEthV1EventsBlockV2Data {
    // Epoch contains the epoch information for the block.
    EpochV2 epoch = 1;

    // Slot contains the slot information for the block.
    SlotV2 slot = 2;

    // Propagation contains information about the propagation of the block.
    PropagationV2 propagation = 3;
  }

  message AdditionalEthV1EventsVoluntaryExitData {
    // Epoch contains the epoch information for the voluntary exit.
    Epoch epoch = 1;
  }

  message AdditionalEthV1EventsVoluntaryExitV2Data {
    // Epoch contains the epoch information for the voluntary exit.
    EpochV2 epoch = 1;
  }

  message AdditionalEthV1EventsFinalizedCheckpointData {
    // Epoch contains the epoch information for the finalized checkpoint.
    Epoch epoch = 1;
  }

  message AdditionalEthV1EventsFinalizedCheckpointV2Data {
    // Epoch contains the epoch information for the finalized checkpoint.
    EpochV2 epoch = 1;
  }

  message AdditionalEthV1EventsChainReorgData {
    // Epoch contains the epoch information for the chain reorg.
    Epoch epoch = 1;

    // Slot contains the slot information for the chain reorg.
    Slot slot = 2;

    // Propagation contains information about the propagation of the chain
    // reorg.
    Propagation propagation = 3;
  }

  message AdditionalEthV1EventsChainReorgV2Data {
    // Epoch contains the epoch information for the chain reorg.
    EpochV2 epoch = 1;

    // Slot contains the slot information for the chain reorg.
    SlotV2 slot = 2;

    // Propagation contains information about the propagation of the chain
    // reorg.
    PropagationV2 propagation = 3;
  }

  message AdditionalEthV1EventsContributionAndProofContributionData {
    // Epoch contains the epoch information for the contribution and proof.
    Epoch epoch = 1;

    // Slot contains the slot information for the contribution and proof.
    Slot slot = 2;

    // Propagation contains information about the propagation of the
    // contribution and proof.
    Propagation propagation = 3;
  }

  message AdditionalEthV1EventsContributionAndProofContributionV2Data {
    // Epoch contains the epoch information for the contribution and proof.
    EpochV2 epoch = 1;

    // Slot contains the slot information for the contribution and proof.
    SlotV2 slot = 2;

    // Propagation contains information about the propagation of the
    // contribution and proof.
    PropagationV2 propagation = 3;
  }

  message AdditionalEthV1EventsContributionAndProofData {
    AdditionalEthV1EventsContributionAndProofContributionData contribution = 1;
  }

  message AdditionalEthV1EventsContributionAndProofV2Data {
    AdditionalEthV1EventsContributionAndProofContributionV2Data contribution = 1;
  }

  message ForkChoiceSnapshot {
    // RequestEpoch contains the wall clock epoch for when the fork choice was
    // requested.
    Epoch request_epoch = 1 [ json_name = "request_epoch" ];

    // RequestSlot contains the wall clock slot for when the fork choice was
    // requested.
    Slot request_slot = 2 [ json_name = "request_slot" ];

    // RequestedAtSlotStartDiffMs is the difference how far in to the slot the
    // sentry was when it requested the fork choice snapshot (in milliseconds).
    uint64 requested_at_slot_start_diff_ms = 3
        [ json_name = "requested_at_slot_start_diff_ms" ];

    // RequestDurationMs is the duration of the fork choice snapshot request
    // (in milliseconds).
    uint64 request_duration_ms = 4 [ json_name = "request_duration_ms" ];

    // Timestamp is the timestamp of the fork choice snapshot.
    google.protobuf.Timestamp timestamp = 5 [ json_name = "timestamp" ];
  }

  message ForkChoiceSnapshotV2 {
    // RequestEpoch contains the wall clock epoch for when the fork choice was
    // requested.
    EpochV2 request_epoch = 1 [ json_name = "request_epoch" ];

    // RequestSlot contains the wall clock slot for when the fork choice was
    // requested.
    SlotV2 request_slot = 2 [ json_name = "request_slot" ];

    // RequestedAtSlotStartDiffMs is the difference how far in to the slot the
    // sentry was when it requested the fork choice snapshot (in milliseconds).
    google.protobuf.UInt64Value requested_at_slot_start_diff_ms = 3 [ json_name = "requested_at_slot_start_diff_ms" ];

    // RequestDurationMs is the duration of the fork choice snapshot request
    // (in milliseconds).
    google.protobuf.UInt64Value request_duration_ms = 4 [ json_name = "request_duration_ms" ];

    // Timestamp is the timestamp of the fork choice snapshot.
    google.protobuf.Timestamp timestamp = 5 [ json_name = "timestamp" ];
  }

  message AdditionalEthV1DebugForkChoiceData {
    ForkChoiceSnapshot Snapshot = 1 [ json_name = "snapshot" ];
  }

  message AdditionalEthV1DebugForkChoiceV2Data {
    ForkChoiceSnapshotV2 Snapshot = 1 [ json_name = "snapshot" ];
  }

  message AdditionalEthV1DebugForkChoiceReOrgData {
    ForkChoiceSnapshot before = 1 [ json_name = "before" ];
    ForkChoiceSnapshot after = 2 [ json_name = "after" ];
  }

  message AdditionalEthV1DebugForkChoiceReOrgV2Data {
    ForkChoiceSnapshotV2 before = 1 [ json_name = "before" ];
    ForkChoiceSnapshotV2 after = 2 [ json_name = "after" ];
  }

  message AdditionalEthV1BeaconCommitteeData {
    // Epoch contains the epoch information for the beacon committee.
    EpochV2 epoch = 1;

    // Slot contains the slot information for the beacon committee.
    SlotV2 slot = 2;
  }

  message AdditionalMempoolTransactionData {
    // Hash is the transaction hash.
    string hash = 1 [ json_name = "hash" ];

    // From is the transaction sender hash.
    string from = 2 [ json_name = "from" ];

    // To is the transaction receiver hash.
    string to = 3 [ json_name = "to" ];

    // Nonce is the transaction nonce.
    uint64 nonce = 4 [ json_name = "nonce" ];

    // GasPrice is the transaction gas price.
    string gas_price = 5 [ json_name = "gas_price" ];

    // Gas is the transaction gas.
    uint64 gas = 6 [ json_name = "gas" ];

    // Value is the transaction value.
    string value = 7 [ json_name = "value" ];

    // Size is the transaction size in bytes.
    string size = 8;

    // CallDataSize is the call data size in bytes.
    string call_data_size = 9 [ json_name = "call_data_size" ];
  }

  message AdditionalMempoolTransactionV2Data {
    // Hash is the transaction hash.
    string hash = 1 [ json_name = "hash" ];

    // From is the transaction sender hash.
    string from = 2 [ json_name = "from" ];

    // To is the transaction receiver hash.
    string to = 3 [ json_name = "to" ];

    // Nonce is the transaction nonce.
    google.protobuf.UInt64Value nonce = 4 [ json_name = "nonce" ];

    // GasPrice is the transaction gas price.
    string gas_price = 5 [ json_name = "gas_price" ];

    // Gas is the transaction gas.
    google.protobuf.UInt64Value gas = 6 [ json_name = "gas" ];

    // Value is the transaction value.
    string value = 7 [ json_name = "value" ];

    // Size is the transaction size in bytes.
    string size = 8;

    // CallDataSize is the call data size in bytes.
    string call_data_size = 9 [ json_name = "call_data_size" ];
    
    // Type is the transaction type.
    google.protobuf.UInt32Value type = 10;
  }

  message AdditionalEthV2BeaconBlockData {
    // Epoch contains the epoch information for the block.
    Epoch epoch = 1;

    // Slot contains the slot information for the block.
    Slot slot = 2;

    // Version contains information about the version of the block.
    string version = 3;

    // BlockRoot contains the block root of the beacon block.
    string block_root = 4 [ json_name = "block_root" ];
    
    // TransactionsCount contains the number of transactions in the block
    uint64 transactions_count = 5 [ json_name = "transactions_count" ];

    // TransactionsTotalBytes contains the total bytes size of transactions
    uint64 transactions_total_bytes = 6 [ json_name = "transactions_total_bytes" ];
  }

  message AdditionalEthV2BeaconBlockV2Data {
    // Epoch contains the epoch information for the block.
    EpochV2 epoch = 1;

    // Slot contains the slot information for the block.
    SlotV2 slot = 2;

    // Version contains information about the version of the block.
    string version = 3;

    // BlockRoot contains the block root of the beacon block.
    string block_root = 4 [ json_name = "block_root" ];
    
    // TransactionsCount contains the number of transactions in the block
    google.protobuf.UInt64Value transactions_count = 5 [ json_name = "transactions_count" ];

    // TransactionsTotalBytes contains the total bytes size of transactions
    google.protobuf.UInt64Value transactions_total_bytes = 6 [ json_name = "transactions_total_bytes" ];

    // CompressedTotalBytesCompressed contains the total bytes size of transactions with snappy compression
    google.protobuf.UInt64Value transactions_total_bytes_compressed = 7 [ json_name = "transactions_total_bytes_compressed" ];

    // TotalBytes contains the total bytes size of block
    google.protobuf.UInt64Value total_bytes = 8 [ json_name = "total_bytes" ];

    // TotalBytesCompressed contains the total bytes size of block with snappy compression
    google.protobuf.UInt64Value total_bytes_compressed = 9 [ json_name = "total_bytes_compressed" ];

    // FinalizedWhenRequested is if the block was finalized when requested
    bool finalized_when_requested = 10 [ json_name = "finalized_when_requested" ];
  }

  message AdditionalEthV2BeaconBlockAttesterSlashingData {
    // Block contains the information about the block that we are deriving the attester slashing from.
    BlockIdentifier block = 1;
  }

  message AdditionalEthV2BeaconBlockProposerSlashingData {
    // Block contains the information about the block that we are deriving the proposer slashing from.
    BlockIdentifier block = 1;
  }

  message AdditionalEthV2BeaconBlockVoluntaryExitData {
    // Block contains the information about the block that we are deriving the voluntary exit from.
    BlockIdentifier block = 1;
  }

  message AdditionalEthV2BeaconBlockDepositData {
    // Block contains the information about the block that we are deriving the deposit from.
    BlockIdentifier block = 1;
  }

  message AdditionalEthV2BeaconBlockBLSToExecutionChangeData {
    // Block contains the information about the block that we are deriving the bls to execution change from.
    BlockIdentifier block = 1;
  }

  message AdditionalEthV2BeaconBlockExecutionTransactionData {
    // Block contains the information about the block that we are deriving the execution transaction from.
    BlockIdentifier block = 1;
    // PositionInBlock is the position of the transaction in the block.
    google.protobuf.UInt64Value position_in_block = 2 [ json_name = "position_in_block" ];
    // Size is the transaction size in bytes.
    string size = 3;
    // CallDataSize is the call data size in bytes.
    string call_data_size = 4 [ json_name = "call_data_size" ];
  }

  message AdditionalEthV2BeaconBlockWithdrawalData {
    // Block contains the information about the block that we are deriving the withdrawal from.
    BlockIdentifier block = 1;
  }

  message AdditionalBlockprintBlockClassificationData {
    // Epoch contains the epoch information for the block classification.
    EpochV2 epoch = 1;

    // Slot contains the slot information for the block classification.
    SlotV2 slot = 2;
  }

  message AttestationDataSnapshot {
    // RequestedAtSlotStartDiffMs is the difference how far in to the slot the
    // sentry was when it requested the attestation data snapshot (in milliseconds).
    google.protobuf.UInt64Value requested_at_slot_start_diff_ms = 1
        [ json_name = "requested_at_slot_start_diff_ms" ];

    // RequestDurationMs is the duration of the attestation data snapshot request
    // (in milliseconds).
    google.protobuf.UInt64Value request_duration_ms = 2 [ json_name = "request_duration_ms" ];

    // Timestamp is the timestamp of the attestation data snapshot.
    google.protobuf.Timestamp timestamp = 3 [ json_name = "timestamp" ];
  }

  message AdditionalEthV1ValidatorAttestationDataData {
    // Source contains information for the best currently justified checkpoint.
    AdditionalEthV1AttestationSourceV2Data source = 1;

    // Target contains information of the block at the start of the current
    // epoch.
    AdditionalEthV1AttestationTargetV2Data target = 2;
  
    // Epoch contains the epoch information for the beacon committee.
    EpochV2 epoch = 3;

    // Slot contains the slot information for the beacon committee.
    SlotV2 slot = 4;

    // AttestationDataSnapshot is the snapshot of the attestation data
    AttestationDataSnapshot Snapshot = 5 [ json_name = "snapshot" ];
  }

  message AdditionalEthV1EventsBlobSidecarData {
    // Epoch contains the epoch information for the blob sidecar.
    EpochV2 epoch = 1;

    // Slot contains the slot information for the blob sidecar.
    SlotV2 slot = 2;

    // Propagation contains information about the propagation of the blob sidecar.
    PropagationV2 propagation = 3;
  }

  message AdditionalEthV1BeaconBlobSidecarData {
    // Epoch contains the epoch information for the blob sidecar.
    EpochV2 epoch = 1;

    // Slot contains the slot information for the blob sidecar.
    SlotV2 slot = 2;

    // DataSizeKB contains the size of the blob sidecar in bytes.
    google.protobuf.UInt64Value data_size = 3 [ json_name = "data_size" ];

    // VersionedHash is the versioned hash for the blob sidecar.
    string versioned_hash = 4 [ json_name = "versioned_hash" ];
  }

<<<<<<< HEAD
  message AdditionalEthV1ProposerDutyData {
    // Epoch contains the epoch information for the proposer duty.
    EpochV2 epoch = 1;

    // Slot contains the slot information for the proposer duty.
    SlotV2 slot = 2;
=======
  message AdditionalBeaconP2PAttestationData {  
    // Source contains information for the best currently justified checkpoint.
    AdditionalEthV1AttestationSourceV2Data source = 1;

    // Target contains information of the block at the start of the current
    // epoch.
    AdditionalEthV1AttestationTargetV2Data target = 2;

    // Slot contains the slot information for the attestation.
    SlotV2 slot = 3;

    // Epoch contains the epoch information for the attestation.
    EpochV2 epoch = 4;

    // Propagation contains information about the propagation of the
    // attestation.
    PropagationV2 propagation = 5;

    // AttestingValidator contains data about the validator that created the attestation.
    // Note: only available for unaggregated attestations.
    AttestingValidatorV2 attesting_validator = 6 [ json_name = "attesting_validator" ];

    // Peer contains information on the peer that sent us the attestation.
    libp2p.Peer peer = 7;

    // Subnet is the subnet that the attestation was sent on.
    google.protobuf.UInt32Value subnet = 8;

    // Validated is if the attestation was validated.
    google.protobuf.BoolValue validated = 9;
>>>>>>> 24e9743a
  }

  // AdditionalData contains additional, computed data as set by the client
  // about the event.
  oneof AdditionalData {
    // AdditionalEthV1EventsAttestationData contains additional data about an
    // eth v1 attestation event.
    AdditionalEthV1EventsAttestationData eth_v1_events_attestation = 10 [ json_name = "BEACON_API_ETH_V1_EVENTS_ATTESTATION" ];
    // AdditionalEthV1EventsHeadData contains additional data about the eth v1
    // head event.
    AdditionalEthV1EventsHeadData eth_v1_events_head = 11 [ json_name = "BEACON_API_ETH_V1_EVENTS_HEAD" ];
    // AdditionalEthV1EventsBlockData contains additional data about the eth v1
    // block event.
    AdditionalEthV1EventsBlockData eth_v1_events_block = 12 [ json_name = "BEACON_API_ETH_V1_EVENTS_BLOCK" ];
    // AdditionalEthV1EventsVoluntaryExitData contains additional data about the
    // eth v1 voluntary exit event.
    AdditionalEthV1EventsVoluntaryExitData eth_v1_events_voluntary_exit = 13 [ json_name = "BEACON_API_ETH_V1_EVENTS_VOLUNTARY_EXIT" ];
    // AdditionalEthV1EventsFinalizedCheckpointData contains additional data
    // about the eth v1 finalized checkpoint event.
    AdditionalEthV1EventsFinalizedCheckpointData eth_v1_events_finalized_checkpoint = 14 [ json_name = "BEACON_API_ETH_V1_EVENTS_FINALIZED_CHECKPOINT" ];
    // AdditionalEthV1EventsChainReorgData contains additional data about the
    // eth v1 chain reorg event.
    AdditionalEthV1EventsChainReorgData eth_v1_events_chain_reorg = 15 [ json_name = "BEACON_API_ETH_V1_EVENTS_CHAIN_REORG" ];
    // AdditionalEthV1EventsContributionAndProofData contains additional data
    // about the eth v1 contribution and proof.
    AdditionalEthV1EventsContributionAndProofData eth_v1_events_contribution_and_proof = 16 [ json_name = "BEACON_API_ETH_V1_EVENTS_CONTRIBUTION_AND_PROOF" ];
    // AdditionalMempoolTransactionData contains additional data about the
    // mempool transaction event.
    AdditionalMempoolTransactionData mempool_transaction = 17 [ json_name = "MEMPOOL_TRANSACTION" ];
    // AdditionalEthV2BeaconBlockData contains additional data about the eth v2
    // beacon block event.
    AdditionalEthV2BeaconBlockData eth_v2_beacon_block = 18 [ json_name = "BEACON_API_ETH_V2_BEACON_BLOCK" ];
    // AdditionalEthV1DebugForkChoice contains additional data about the eth v1
    // debug fork choice event.
    AdditionalEthV1DebugForkChoiceData eth_v1_debug_fork_choice = 19 [ json_name = "BEACON_API_ETH_V1_DEBUG_FORK_CHOICE" ];
    // AdditionalEthV1DebugForkChoiceReorg contains additional data about the
    // eth v1 debug fork choice reorg event.
    AdditionalEthV1DebugForkChoiceReOrgData eth_v1_debug_fork_choice_reorg = 20 [ json_name = "BEACON_API_ETH_V1_DEBUG_FORK_CHOICE_REORG" ];
    // AdditionalEthV1BeaconCommitteeData contains additional data about the beacon committee
    AdditionalEthV1BeaconCommitteeData eth_v1_beacon_committee = 21 [ json_name = "BEACON_API_ETH_V1_BEACON_COMMITTEE" ];
    // AdditionalEthV1ValidatorAttestationDataData contains additional data about the eth v1 validator attestation data
    AdditionalEthV1ValidatorAttestationDataData eth_v1_validator_attestation_data = 22 [ json_name = "BEACON_API_ETH_V1_VALIDATOR_ATTESTATION_DATA" ];
    // AdditionalEthV1EventsAttestationV2Data contains additional data about an
    // eth v1 attestation event.
    AdditionalEthV1EventsAttestationV2Data eth_v1_events_attestation_v2 = 24 [ json_name = "BEACON_API_ETH_V1_EVENTS_ATTESTATION_V2" ];
    // AdditionalEthV1EventsHeadV2Data contains additional data about the eth v1
    // head event.
    AdditionalEthV1EventsHeadV2Data eth_v1_events_head_v2 = 25 [ json_name = "BEACON_API_ETH_V1_EVENTS_HEAD_V2" ];
    // AdditionalEthV1EventsBlockV2Data contains additional data about the eth v1
    // block event.
    AdditionalEthV1EventsBlockV2Data eth_v1_events_block_v2 = 26 [ json_name = "BEACON_API_ETH_V1_EVENTS_BLOCK_V2" ];
    // AdditionalEthV1EventsVoluntaryExitV2Data contains additional data about the
    // eth v1 voluntary exit event.
    AdditionalEthV1EventsVoluntaryExitV2Data eth_v1_events_voluntary_exit_v2 = 27 [ json_name = "BEACON_API_ETH_V1_EVENTS_VOLUNTARY_EXIT_V2" ];
    // AdditionalEthV1EventsFinalizedCheckpointV2Data contains additional data
    // about the eth v1 finalized checkpoint event.
    AdditionalEthV1EventsFinalizedCheckpointV2Data eth_v1_events_finalized_checkpoint_v2 = 28 [ json_name = "BEACON_API_ETH_V1_EVENTS_FINALIZED_CHECKPOINT_V2" ];
    // AdditionalEthV1EventsChainReorgV2Data contains additional data about the
    // eth v1 chain reorg event.
    AdditionalEthV1EventsChainReorgV2Data eth_v1_events_chain_reorg_v2 = 29 [ json_name = "BEACON_API_ETH_V1_EVENTS_CHAIN_REORG_V2" ];
    // AdditionalEthV1EventsContributionAndProofV2Data contains additional data
    // about the eth v1 contribution and proof.
    AdditionalEthV1EventsContributionAndProofV2Data eth_v1_events_contribution_and_proof_v2 = 30 [ json_name = "BEACON_API_ETH_V1_EVENTS_CONTRIBUTION_AND_PROOF_V2" ];
    // AdditionalMempoolTransactionV2Data contains additional data about the
    // mempool transaction event.
    AdditionalMempoolTransactionV2Data mempool_transaction_v2 = 31 [ json_name = "MEMPOOL_TRANSACTION_V2" ];
    // AdditionalEthV2BeaconBlockV2Data contains additional data about the eth v2
    // beacon block event.
    AdditionalEthV2BeaconBlockV2Data eth_v2_beacon_block_v2 = 32 [ json_name = "BEACON_API_ETH_V2_BEACON_BLOCK_V2" ];
    // AdditionalEthV1DebugForkChoice contains additional data about the eth v1
    // debug fork choice event.
    AdditionalEthV1DebugForkChoiceV2Data eth_v1_debug_fork_choice_v2 = 33 [ json_name = "BEACON_API_ETH_V1_DEBUG_FORK_CHOICE_V2" ];
    // AdditionalEthV1DebugForkChoiceReorg contains additional data about the
    // eth v1 debug fork choice reorg event.
    AdditionalEthV1DebugForkChoiceReOrgV2Data eth_v1_debug_fork_choice_reorg_v2 = 34 [ json_name = "BEACON_API_ETH_V1_DEBUG_FORK_CHOICE_REORG_V2" ];
    // AdditionalEthV2BeaconBlockAttesterSlashingData contains additional data on attester slashings derived from beacon blocks.
    AdditionalEthV2BeaconBlockAttesterSlashingData eth_v2_beacon_block_attester_slashing = 35 [ json_name = "BEACON_API_ETH_V2_BEACON_BLOCK_ATTESTER_SLASHING" ];
    // AdditionalEthV2BeaconBlockProposerSlashingData contains additional data on proposer slashings derived from beacon blocks.
    AdditionalEthV2BeaconBlockProposerSlashingData eth_v2_beacon_block_proposer_slashing = 36 [ json_name = "BEACON_API_ETH_V2_BEACON_BLOCK_PROPOSER_SLASHING" ];
    // AdditionalEthV2BeaconBlockVoluntaryExitData contains additional data on voluntary exits derived from beacon blocks.
    AdditionalEthV2BeaconBlockVoluntaryExitData eth_v2_beacon_block_voluntary_exit = 37 [ json_name = "BEACON_API_ETH_V2_BEACON_BLOCK_VOLUNTARY_EXIT" ];
    // AdditionalEthV2BeaconBlockDepositData contains additional data on deposits derived from beacon blocks.
    AdditionalEthV2BeaconBlockDepositData eth_v2_beacon_block_deposit = 38 [ json_name = "BEACON_API_ETH_V2_BEACON_BLOCK_DEPOSIT" ];
    // AdditionalEthV2BeaconBlockBLSToExecutionChangeData contains additional data on bls to execution changes derived from beacon blocks.
    AdditionalEthV2BeaconBlockBLSToExecutionChangeData eth_v2_beacon_block_bls_to_execution_change = 39 [ json_name = "BEACON_API_ETH_V2_BEACON_BLOCK_BLS_TO_EXECUTION_CHANGE" ];
    // AdditionalEthV2BeaconBlockExecutionTransactionData contains additional data on execution transactions derived from beacon blocks.
    AdditionalEthV2BeaconBlockExecutionTransactionData eth_v2_beacon_block_execution_transaction = 40 [ json_name = "BEACON_API_ETH_V2_BEACON_BLOCK_EXECUTION_TRANSACTION" ];
    // AdditionalEthV2BeaconBlockWithdrawalData contains additional data on withdrawals derived from beacon blocks.
    AdditionalEthV2BeaconBlockWithdrawalData eth_v2_beacon_block_withdrawal = 41 [ json_name = "BEACON_API_ETH_V2_BEACON_BLOCK_WITHDRAWAL" ];
    // AdditionalEthV1EventsBlobSidecarData contains additional data about the eth v1 blob sidecar event.
    AdditionalEthV1EventsBlobSidecarData eth_v1_events_blob_sidecar = 42 [ json_name = "BEACON_API_ETH_V1_EVENTS_BLOB_SIDECAR" ];
    // AdditionalBlockprintBlockClassification contains additional data on blockprint block classifications.
    AdditionalBlockprintBlockClassificationData blockprint_block_classification = 43 [ json_name = "BLOCKPRINT_BLOCK_CLASSIFICATION" ];
    // AdditionalEthV1BeaconBlobSidecarData contains additional data on beacon blob sidecars.
    AdditionalEthV1BeaconBlobSidecarData eth_v1_beacon_blob_sidecar = 44 [ json_name = "BEACON_API_ETH_V1_BEACON_BLOB_SIDECAR" ];
<<<<<<< HEAD
    // AdditionalEthV1ProposerDutyData contains addtional data on proposer duties.
    AdditionalEthV1ProposerDutyData eth_v1_proposer_duty = 45 [ json_name = "BEACON_API_ETH_V1_PROPOSER_DUTY" ];
=======
    // AdditionalBeaconP2PAttestation contains additional data on unvalidated beacon attestations that were received over the p2p network.
    AdditionalBeaconP2PAttestationData BEACON_P2P_ATTESTATION = 45 [ json_name = "BEACON_P2P_ATTESTATION" ];
>>>>>>> 24e9743a
  }
}

message ServerMeta {
  message Event {
    /// DateTime is the date and time of the event as seen by the server.
    google.protobuf.Timestamp received_date_time = 1
        [ json_name = "received_date_time" ];
  }

  message Geo {
    // City is the city of the client as far as the server is concerned.
    string City = 1 [ json_name = "city" ];
    // Country is the country of the client as far as the server is concerned.
    string Country = 2 [ json_name = "country" ];
    // CountryCode is the country code of the client as far as the server is
    // concerned.
    string CountryCode = 3 [ json_name = "country_code" ];
    // ContinentCode is the continent code of the client as far as the server
    // is concerned.
    string ContinentCode = 4 [ json_name = "continent_code" ];
    // Latitude is the latitude of the client as far as the server is
    // concerned.
    double Latitude = 5 [ json_name = "latitude" ];
    // Longitude is the longitude of the client as far as the server is
    // concerned.
    double Longitude = 6 [ json_name = "longitude" ];
    // AutonomousSystemNumber is the autonomous system number of the client as
    // far as the server is concerned.
    uint32 AutonomousSystemNumber = 7
        [ json_name = "autonomous_system_number" ];
    // AutonomousSystemOrganization is the autonomous system organization of
    // the client as far as the server is concerned.
    string AutonomousSystemOrganization = 8
        [ json_name = "autonomous_system_organization" ];
  }

  message Client {
    // IP is the ip of the client as far as the server is concerned.
    string IP = 1 [ json_name = "ip" ];

    // Geo contains geo information about the client as far as the server is
    // concerned.
    Geo geo = 2;
  }

  message Peer {
    // Geo contains geo information about the peer
    Geo geo = 1;
  }

  message AdditionalBeaconP2PAttestationData {  
    Peer peer = 1;
  }

  // Event contains information about the event from the server's perspective.
  Event event = 1;

  // Client contains information about the client from the server's perspective.
  Client client = 2;
 
  // AdditionalData contains additional, computed data as set by the server
  // about the event.
  oneof AdditionalData {
    // AdditionalBeaconP2PAttestation contains additional data on unvalidated beacon attestations that were received over the p2p network.
    AdditionalBeaconP2PAttestationData BEACON_P2P_ATTESTATION = 3 [ json_name = "BEACON_P2P_ATTESTATION" ];
  }
}

message Meta {
  // Client contains information about the event that is from the client.
  ClientMeta client = 1;
  // Server contains information about the event that is from the server.
  ServerMeta server = 2;
}

message Event {
  enum Name {
    BEACON_API_ETH_V1_EVENTS_UNKNOWN = 0;
    BEACON_API_ETH_V1_EVENTS_BLOCK = 1;
    BEACON_API_ETH_V1_EVENTS_CHAIN_REORG = 2;
    BEACON_API_ETH_V1_EVENTS_FINALIZED_CHECKPOINT = 3;
    BEACON_API_ETH_V1_EVENTS_HEAD = 4;
    BEACON_API_ETH_V1_EVENTS_VOLUNTARY_EXIT = 5;
    BEACON_API_ETH_V1_EVENTS_ATTESTATION = 6;
    BEACON_API_ETH_V1_EVENTS_CONTRIBUTION_AND_PROOF = 7;
    MEMPOOL_TRANSACTION = 8;
    BEACON_API_ETH_V2_BEACON_BLOCK = 9;
    BEACON_API_ETH_V1_DEBUG_FORK_CHOICE = 10;
    BEACON_API_ETH_V1_DEBUG_FORK_CHOICE_REORG = 11;
    BEACON_API_ETH_V1_BEACON_COMMITTEE = 12;
    BEACON_API_ETH_V1_VALIDATOR_ATTESTATION_DATA = 13;
    BEACON_API_ETH_V1_EVENTS_BLOCK_V2 = 14;
    BEACON_API_ETH_V1_EVENTS_CHAIN_REORG_V2 = 15;
    BEACON_API_ETH_V1_EVENTS_FINALIZED_CHECKPOINT_V2 = 16;
    BEACON_API_ETH_V1_EVENTS_HEAD_V2 = 17;
    BEACON_API_ETH_V1_EVENTS_VOLUNTARY_EXIT_V2 = 18;
    BEACON_API_ETH_V1_EVENTS_ATTESTATION_V2 = 19;
    BEACON_API_ETH_V1_EVENTS_CONTRIBUTION_AND_PROOF_V2 = 20;
    MEMPOOL_TRANSACTION_V2 = 21;
    BEACON_API_ETH_V2_BEACON_BLOCK_V2 = 22;
    BEACON_API_ETH_V1_DEBUG_FORK_CHOICE_V2 = 23;
    BEACON_API_ETH_V1_DEBUG_FORK_CHOICE_REORG_V2 = 24;
    BEACON_API_ETH_V2_BEACON_BLOCK_ATTESTER_SLASHING = 25;
    BEACON_API_ETH_V2_BEACON_BLOCK_PROPOSER_SLASHING = 26;
    BEACON_API_ETH_V2_BEACON_BLOCK_VOLUNTARY_EXIT = 27;
    BEACON_API_ETH_V2_BEACON_BLOCK_DEPOSIT = 28;
    BEACON_API_ETH_V2_BEACON_BLOCK_BLS_TO_EXECUTION_CHANGE = 29;
    BEACON_API_ETH_V2_BEACON_BLOCK_EXECUTION_TRANSACTION = 30;
    BEACON_API_ETH_V2_BEACON_BLOCK_WITHDRAWAL = 31;
    BEACON_API_ETH_V1_EVENTS_BLOB_SIDECAR = 32;
    BLOCKPRINT_BLOCK_CLASSIFICATION = 33;
    BEACON_API_ETH_V1_BEACON_BLOB_SIDECAR = 34;
<<<<<<< HEAD
    BEACON_API_ETH_V1_PROPOSER_DUTY = 35;
=======
    BEACON_P2P_ATTESTATION = 35;
>>>>>>> 24e9743a
  }
  // Name is the name of the event.
  Name name = 1;
  // DateTime is the date and time of the event as seen by the client.
  google.protobuf.Timestamp date_time = 2 [ json_name = "date_time" ];
  // ID is the id of the event.
  string id = 3 [ json_name = "id" ];
}

// DecoratedEvent is an event that has been decorated with additional
// information.
message DecoratedEvent {
  Event event = 1;
  Meta meta = 2;
  oneof data {
    xatu.eth.v1.Attestation eth_v1_events_attestation = 3 [ json_name = "BEACON_API_ETH_V1_EVENTS_ATTESTATION", deprecated = true ];
    xatu.eth.v1.EventBlock eth_v1_events_block = 4  [ json_name = "BEACON_API_ETH_V1_EVENTS_BLOCK", deprecated = true ];
    xatu.eth.v1.EventChainReorg eth_v1_events_chain_reorg = 5  [ json_name = "BEACON_API_ETH_V1_EVENTS_CHAIN_REORG", deprecated = true ];
    xatu.eth.v1.EventFinalizedCheckpoint eth_v1_events_finalized_checkpoint = 6  [ json_name = "BEACON_API_ETH_V1_EVENTS_FINALIZED_CHECKPOINT", deprecated = true ];
    xatu.eth.v1.EventHead eth_v1_events_head = 7  [ json_name = "BEACON_API_ETH_V1_EVENTS_HEAD", deprecated = true ];
    xatu.eth.v1.EventVoluntaryExit eth_v1_events_voluntary_exit = 8  [ json_name = "BEACON_API_ETH_V1_EVENTS_VOLUNTARY_EXIT", deprecated = true ];
    xatu.eth.v1.EventContributionAndProof eth_v1_events_contribution_and_proof = 9 [ json_name = "BEACON_API_ETH_V1_EVENTS_CONTRIBUTION_AND_PROOF", deprecated = true ];
    string mempool_transaction = 10 [ json_name = "MEMPOOL_TRANSACTION", deprecated = true ];
    xatu.eth.v2.EventBlock eth_v2_beacon_block = 11 [ json_name = "BEACON_API_ETH_V2_BEACON_BLOCK", deprecated = true ];
    xatu.eth.v1.ForkChoice eth_v1_fork_choice = 12 [ json_name = "BEACON_API_ETH_V1_DEBUG_FORK_CHOICE", deprecated = true ];
    DebugForkChoiceReorg eth_v1_fork_choice_reorg = 13 [ json_name = "BEACON_API_ETH_V1_DEBUG_FORK_CHOICE_REORG", deprecated = true ];
    xatu.eth.v1.Committee eth_v1_beacon_committee = 14 [ json_name = "BEACON_API_ETH_V1_BEACON_COMMITTEE" ];
    xatu.eth.v1.AttestationDataV2 eth_v1_validator_attestation_data = 15 [ json_name = "BEACON_API_ETH_V1_VALIDATOR_ATTESTATION_DATA" ];
    xatu.eth.v1.AttestationV2 eth_v1_events_attestation_v2 = 16 [ json_name = "BEACON_API_ETH_V1_EVENTS_ATTESTATION_V2" ];
    xatu.eth.v1.EventBlockV2 eth_v1_events_block_v2 = 17 [ json_name = "BEACON_API_ETH_V1_EVENTS_BLOCK_V2" ];
    xatu.eth.v1.EventChainReorgV2 eth_v1_events_chain_reorg_v2 = 18  [ json_name = "BEACON_API_ETH_V1_EVENTS_CHAIN_REORG_V2" ];
    xatu.eth.v1.EventFinalizedCheckpointV2 eth_v1_events_finalized_checkpoint_v2 = 19  [ json_name = "BEACON_API_ETH_V1_EVENTS_FINALIZED_CHECKPOINT_V2" ];
    xatu.eth.v1.EventHeadV2 eth_v1_events_head_v2 = 20  [ json_name = "BEACON_API_ETH_V1_EVENTS_HEAD_V2" ];
    xatu.eth.v1.EventVoluntaryExitV2 eth_v1_events_voluntary_exit_v2 = 21  [ json_name = "BEACON_API_ETH_V1_EVENTS_VOLUNTARY_EXIT_V2" ];
    xatu.eth.v1.EventContributionAndProofV2 eth_v1_events_contribution_and_proof_v2 = 22 [ json_name = "BEACON_API_ETH_V1_EVENTS_CONTRIBUTION_AND_PROOF_V2" ];
    string mempool_transaction_v2 = 23 [ json_name = "MEMPOOL_TRANSACTION_V2" ];
    xatu.eth.v2.EventBlockV2 eth_v2_beacon_block_v2 = 24 [ json_name = "BEACON_API_ETH_V2_BEACON_BLOCK_V2" ];
    xatu.eth.v1.ForkChoiceV2 eth_v1_fork_choice_v2 = 25 [ json_name = "BEACON_API_ETH_V1_DEBUG_FORK_CHOICE_V2" ];
    DebugForkChoiceReorgV2 eth_v1_fork_choice_reorg_v2 = 26 [ json_name = "BEACON_API_ETH_V1_DEBUG_FORK_CHOICE_REORG_V2" ];
    xatu.eth.v1.AttesterSlashingV2 eth_v2_beacon_block_attester_slashing = 27 [ json_name = "BEACON_API_ETH_V2_BEACON_BLOCK_ATTESTER_SLASHING" ];
    xatu.eth.v1.ProposerSlashingV2 eth_v2_beacon_block_proposer_slashing = 28 [ json_name = "BEACON_API_ETH_V2_BEACON_BLOCK_PROPOSER_SLASHING" ];
    xatu.eth.v1.SignedVoluntaryExitV2 eth_v2_beacon_block_voluntary_exit = 29 [ json_name = "BEACON_API_ETH_V2_BEACON_BLOCK_VOLUNTARY_EXIT" ];
    xatu.eth.v1.DepositV2 eth_v2_beacon_block_deposit = 30 [ json_name = "BEACON_API_ETH_V2_BEACON_BLOCK_DEPOSIT" ];
    xatu.eth.v2.SignedBLSToExecutionChangeV2 eth_v2_beacon_block_bls_to_execution_change = 31 [ json_name = "BEACON_API_ETH_V2_BEACON_BLOCK_BLS_TO_EXECUTION_CHANGE" ];
    xatu.eth.v1.Transaction eth_v2_beacon_block_execution_transaction = 32 [ json_name = "BEACON_API_ETH_V2_BEACON_BLOCK_EXECUTION_TRANSACTION" ];
    xatu.eth.v1.WithdrawalV2 eth_v2_beacon_block_withdrawal = 33 [ json_name = "BEACON_API_ETH_V2_BEACON_BLOCK_WITHDRAWAL" ];
    xatu.eth.v1.EventBlobSidecar eth_v1_events_blob_sidecar = 34  [ json_name = "BEACON_API_ETH_V1_EVENTS_BLOB_SIDECAR" ];
    xatu.blockprint.BlockClassification blockprint_block_classification = 35 [ json_name = "BLOCKPRINT_BLOCK_CLASSIFICATION" ];
    xatu.eth.v1.BlobSidecar eth_v1_beacon_block_blob_sidecar = 36 [ json_name = "BEACON_API_ETH_V1_BEACON_BLOB_SIDECAR" ];
<<<<<<< HEAD
    xatu.eth.v1.ProposerDuty eth_v1_proposer_duty = 37 [ json_name = "BEACON_API_ETH_V1_PROPOSER_DUTY" ];
=======
    xatu.eth.v1.AttestationV2 beacon_p2p_attestation = 37 [ json_name = "BEACON_P2P_ATTESTATION" ];
>>>>>>> 24e9743a
  }; 
}<|MERGE_RESOLUTION|>--- conflicted
+++ resolved
@@ -639,14 +639,6 @@
     string versioned_hash = 4 [ json_name = "versioned_hash" ];
   }
 
-<<<<<<< HEAD
-  message AdditionalEthV1ProposerDutyData {
-    // Epoch contains the epoch information for the proposer duty.
-    EpochV2 epoch = 1;
-
-    // Slot contains the slot information for the proposer duty.
-    SlotV2 slot = 2;
-=======
   message AdditionalBeaconP2PAttestationData {  
     // Source contains information for the best currently justified checkpoint.
     AdditionalEthV1AttestationSourceV2Data source = 1;
@@ -677,7 +669,14 @@
 
     // Validated is if the attestation was validated.
     google.protobuf.BoolValue validated = 9;
->>>>>>> 24e9743a
+  }
+
+  message AdditionalEthV1ProposerDutyData {
+    // Epoch contains the epoch information for the proposer duty.
+    EpochV2 epoch = 1;
+
+    // Slot contains the slot information for the proposer duty.
+    SlotV2 slot = 2;
   }
 
   // AdditionalData contains additional, computed data as set by the client
@@ -773,13 +772,10 @@
     AdditionalBlockprintBlockClassificationData blockprint_block_classification = 43 [ json_name = "BLOCKPRINT_BLOCK_CLASSIFICATION" ];
     // AdditionalEthV1BeaconBlobSidecarData contains additional data on beacon blob sidecars.
     AdditionalEthV1BeaconBlobSidecarData eth_v1_beacon_blob_sidecar = 44 [ json_name = "BEACON_API_ETH_V1_BEACON_BLOB_SIDECAR" ];
-<<<<<<< HEAD
-    // AdditionalEthV1ProposerDutyData contains addtional data on proposer duties.
-    AdditionalEthV1ProposerDutyData eth_v1_proposer_duty = 45 [ json_name = "BEACON_API_ETH_V1_PROPOSER_DUTY" ];
-=======
     // AdditionalBeaconP2PAttestation contains additional data on unvalidated beacon attestations that were received over the p2p network.
     AdditionalBeaconP2PAttestationData BEACON_P2P_ATTESTATION = 45 [ json_name = "BEACON_P2P_ATTESTATION" ];
->>>>>>> 24e9743a
+    // AdditionalEthV1ProposerDutyData contains addtional data on proposer duties.
+    AdditionalEthV1ProposerDutyData eth_v1_proposer_duty = 46 [ json_name = "BEACON_API_ETH_V1_PROPOSER_DUTY" ];
   }
 }
 
@@ -893,11 +889,8 @@
     BEACON_API_ETH_V1_EVENTS_BLOB_SIDECAR = 32;
     BLOCKPRINT_BLOCK_CLASSIFICATION = 33;
     BEACON_API_ETH_V1_BEACON_BLOB_SIDECAR = 34;
-<<<<<<< HEAD
-    BEACON_API_ETH_V1_PROPOSER_DUTY = 35;
-=======
     BEACON_P2P_ATTESTATION = 35;
->>>>>>> 24e9743a
+    BEACON_API_ETH_V1_PROPOSER_DUTY = 36;
   }
   // Name is the name of the event.
   Name name = 1;
@@ -947,10 +940,7 @@
     xatu.eth.v1.EventBlobSidecar eth_v1_events_blob_sidecar = 34  [ json_name = "BEACON_API_ETH_V1_EVENTS_BLOB_SIDECAR" ];
     xatu.blockprint.BlockClassification blockprint_block_classification = 35 [ json_name = "BLOCKPRINT_BLOCK_CLASSIFICATION" ];
     xatu.eth.v1.BlobSidecar eth_v1_beacon_block_blob_sidecar = 36 [ json_name = "BEACON_API_ETH_V1_BEACON_BLOB_SIDECAR" ];
-<<<<<<< HEAD
-    xatu.eth.v1.ProposerDuty eth_v1_proposer_duty = 37 [ json_name = "BEACON_API_ETH_V1_PROPOSER_DUTY" ];
-=======
     xatu.eth.v1.AttestationV2 beacon_p2p_attestation = 37 [ json_name = "BEACON_P2P_ATTESTATION" ];
->>>>>>> 24e9743a
+    xatu.eth.v1.ProposerDuty eth_v1_proposer_duty = 38 [ json_name = "BEACON_API_ETH_V1_PROPOSER_DUTY" ];
   }; 
 }