syntax = "proto3";

package xatu;

option go_package = "github.com/ethpandaops/xatu/pkg/proto/xatu";

import "google/protobuf/timestamp.proto";
import "google/protobuf/wrappers.proto";

import "pkg/proto/eth/v1/attestation.proto";
import "pkg/proto/eth/v1/blob.proto";
import "pkg/proto/eth/v1/events.proto";
import "pkg/proto/eth/v1/committee.proto";
import "pkg/proto/eth/v1/duties.proto";
import "pkg/proto/eth/v2/events.proto";
import "pkg/proto/eth/v2/withdrawals.proto";
import "pkg/proto/eth/v1/fork_choice.proto";
import "pkg/proto/eth/v1/beacon_block.proto";
import "pkg/proto/eth/v1/execution_engine.proto";
import "pkg/proto/eth/v1/validator.proto";

import "pkg/proto/blockprint/block_classification.proto";

import "pkg/proto/mevrelay/bids.proto";
import "pkg/proto/mevrelay/relay.proto";
import "pkg/proto/mevrelay/payloads.proto";

import "pkg/proto/xatu/module.proto";

import "pkg/proto/libp2p/peer.proto";
import "pkg/proto/libp2p/trace.proto";
import "pkg/proto/libp2p/gossipsub/eth.proto";

service EventIngester {
  rpc CreateEvents(CreateEventsRequest) returns (CreateEventsResponse) {}
}

message CreateEventsRequest { repeated DecoratedEvent events = 1; }

message CreateEventsResponse {
  // EventsIngested is the number of events ingested.
  google.protobuf.UInt64Value events_ingested = 1 [ json_name = "events_ingested" ];
}

message Epoch {
  // Number is the epoch number.
  uint64 number = 1;
  // StartDateTime is the epoch start time.
  google.protobuf.Timestamp start_date_time = 2
      [ json_name = "start_date_time" ];
}

message EpochV2 {
  // Number is the epoch number.
  google.protobuf.UInt64Value number = 1 [ json_name = "number" ];
  // StartDateTime is the epoch start time.
  google.protobuf.Timestamp start_date_time = 2
      [ json_name = "start_date_time" ];
}

message Slot {
  // Number is the slot number.
  uint64 number = 1;
  // StartDateTime is the slot start time.
  google.protobuf.Timestamp start_date_time = 2
      [ json_name = "start_date_time" ];
}

message SlotV2 {
  // Number is the slot number.
  google.protobuf.UInt64Value number = 1 [ json_name = "number" ];
  // StartDateTime is the slot start time.
  google.protobuf.Timestamp start_date_time = 2
      [ json_name = "start_date_time" ];
}

message ForkID {
  string hash = 1 [ json_name = "hash" ];
  string next = 2 [ json_name = "next" ];
}

message Propagation {
  // SlotStartDiff is the difference between the slot start time and the
  // attestation received time (in milliseconds).
  uint64 slot_start_diff = 3 [ json_name = "slot_start_diff" ];
}

message PropagationV2 {
  // SlotStartDiff is the difference between the slot start time and the
  // attestation received time (in milliseconds).
  google.protobuf.UInt64Value slot_start_diff = 1
      [ json_name = "slot_start_diff" ];
}

message AttestingValidator {
  // CommitteeIndex is the position of the validator within the committee.
  uint64 committee_index = 1 [ json_name = "committee_index" ];
  // Index is the index of the validator in the beacon chain.
  uint64 index = 2;
}

message AttestingValidatorV2 {
  // CommitteeIndex is the position of the validator within the committee.
  google.protobuf.UInt64Value committee_index = 1
      [ json_name = "committee_index" ];
  // Index is the index of the validator in the beacon chain.
  google.protobuf.UInt64Value index = 2 [ json_name = "index" ];
}

message DebugForkChoiceReorg {
  xatu.eth.v1.ForkChoice before = 1 [ json_name = "before" ];
  xatu.eth.v1.ForkChoice after = 2 [ json_name = "after" ];
  xatu.eth.v1.EventChainReorg event = 3;
}

message DebugForkChoiceReorgV2 {
  xatu.eth.v1.ForkChoiceV2 before = 1 [ json_name = "before" ];
  xatu.eth.v1.ForkChoiceV2 after = 2 [ json_name = "after" ];
  xatu.eth.v1.EventChainReorgV2 event = 3;
}

message Validators {
  repeated xatu.eth.v1.Validator validators = 1;
}

message BlockIdentifier {
  // Epoch contains the epoch information for the block.
  EpochV2 epoch = 1;

  // Slot contains the slot information for the block.
  SlotV2 slot = 2;

  // Version contains information about the version of the block.
  string version = 3;

  // Root contains the root of the beacon block.
  string root = 4 [ json_name = "root" ];
}

message ClientMeta {
  // Name is the name of the client.
  string name = 1;
  // Version is the Xatu-sentry version of the client.
  string version = 2;
  // ID is the unique ID of the client.
  string id = 3;
  // Implmentation is the implementation of the client.
  string implementation = 4;
  // OS is the operating system of the client.
  string os = 5;
  // ClockDrift is the NTP calculated clock drift of the client.
  uint64 clock_drift = 6 [ json_name = "clock_drift" ];

  message Ethereum {
    message Network {
      // Name is the name of the network.
      string name = 1;
      // ID is the network ID of the network.
      uint64 id = 2;
    }
    // Network contains information about the network.
    Network network = 1;

    message Execution {
      // ForkID is the fork ID of the execution client.
      ForkID fork_id = 1 [ json_name = "fork_id" ];
    }
    message Consensus {
      // Implementation is the name of the consensus client.
      string implementation = 1;
      // Version is the version of the consensus client.
      string version = 2;
    }
    // ExecutionClient is the name of the execution client.
    Execution execution = 2;
    // ConsensusClient is the name of the consensus client.
    Consensus consensus = 3;
  }

  // Ethereum contains information about the Ethereum network and configuration.
  Ethereum ethereum = 8;

  // Labels contains additional labels as set by the client.
  map<string, string> labels = 9;

  message AdditionalEthV1AttestationSourceData {
    // Epoch contains the epoch information for the source.
    Epoch epoch = 1;
  }

  message AdditionalEthV1AttestationSourceV2Data {
    // Epoch contains the epoch information for the source.
    EpochV2 epoch = 1;
  }

  message AdditionalEthV1AttestationTargetData {
    // Epoch contains the epoch information for the source.
    Epoch epoch = 1;
  }

  message AdditionalEthV1AttestationTargetV2Data {
    // Epoch contains the epoch information for the source.
    EpochV2 epoch = 1;
  }

  message AdditionalEthV1EventsAttestationData {
    // Source contains information for the best currently justified checkpoint.
    AdditionalEthV1AttestationSourceData source = 1;

    // Target contains information of the block at the start of the current
    // epoch.
    AdditionalEthV1AttestationTargetData target = 2;

    // Slot contains the slot information for the attestation.
    Slot slot = 3;

    // Epoch contains the epoch information for the attestation.
    Epoch epoch = 4;

    // Propagation contains information about the propagation of the
    // attestation.
    Propagation propagation = 5;

    // AttestingValidator contains data about the validator that created the
    // attestation. Note: only available for unaggregated attestations.
    AttestingValidator attesting_validator = 6
        [ json_name = "attesting_validator" ];
  }

  message AdditionalEthV1EventsAttestationV2Data {
    // Source contains information for the best currently justified checkpoint.
    AdditionalEthV1AttestationSourceV2Data source = 1;

    // Target contains information of the block at the start of the current
    // epoch.
    AdditionalEthV1AttestationTargetV2Data target = 2;

    // Slot contains the slot information for the attestation.
    SlotV2 slot = 3;

    // Epoch contains the epoch information for the attestation.
    EpochV2 epoch = 4;

    // Propagation contains information about the propagation of the
    // attestation.
    PropagationV2 propagation = 5;

    // AttestingValidator contains data about the validator that created the
    // attestation. Note: only available for unaggregated attestations.
    AttestingValidatorV2 attesting_validator = 6
        [ json_name = "attesting_validator" ];
  }

  message AdditionalEthV1EventsHeadData {
    // Epoch contains the epoch information for the head.
    Epoch epoch = 1;

    // Slot contains the slot information for the head event.
    Slot slot = 2;

    // Propagation contains information about the propagation of the head.
    Propagation propagation = 3;
  }

  message AdditionalEthV1EventsHeadV2Data {
    // Epoch contains the epoch information for the head.
    EpochV2 epoch = 1;

    // Slot contains the slot information for the head event.
    SlotV2 slot = 2;

    // Propagation contains information about the propagation of the head.
    PropagationV2 propagation = 3;
  }

  message AdditionalEthV1EventsBlockData {
    // Epoch contains the epoch information for the block.
    Epoch epoch = 1;

    // Slot contains the slot information for the block.
    Slot slot = 2;

    // Propagation contains information about the propagation of the block.
    Propagation propagation = 3;
  }

  message AdditionalEthV1EventsBlockV2Data {
    // Epoch contains the epoch information for the block.
    EpochV2 epoch = 1;

    // Slot contains the slot information for the block.
    SlotV2 slot = 2;

    // Propagation contains information about the propagation of the block.
    PropagationV2 propagation = 3;
  }

  message AdditionalEthV1EventsBlockGossipData {
    // Epoch contains the epoch information for the block.
    EpochV2 epoch = 1;

    // Slot contains the slot information for the block.
    SlotV2 slot = 2;

    // Propagation contains information about the propagation of the block.
    PropagationV2 propagation = 3;
  }

  message AdditionalEthV1EventsVoluntaryExitData {
    // Epoch contains the epoch information for the voluntary exit.
    Epoch epoch = 1;
  }

  message AdditionalEthV1EventsVoluntaryExitV2Data {
    // Epoch contains the epoch information for the voluntary exit.
    EpochV2 epoch = 1;

    // WallclockEpoch contains the epoch information for the voluntary exit in the wall clock time.
    EpochV2 wallclock_epoch = 2 [ json_name = "wallclock_epoch" ];

    // WallclockSlot contains the slot information for the voluntary exit in the wall clock time.
    SlotV2 wallclock_slot = 3 [ json_name = "wallclock_slot" ];
  }

  message AdditionalEthV1EventsFinalizedCheckpointData {
    // Epoch contains the epoch information for the finalized checkpoint.
    Epoch epoch = 1;
  }

  message AdditionalEthV1EventsFinalizedCheckpointV2Data {
    // Epoch contains the epoch information for the finalized checkpoint.
    EpochV2 epoch = 1;
  }

  message AdditionalEthV1EventsChainReorgData {
    // Epoch contains the epoch information for the chain reorg.
    Epoch epoch = 1;

    // Slot contains the slot information for the chain reorg.
    Slot slot = 2;

    // Propagation contains information about the propagation of the chain
    // reorg.
    Propagation propagation = 3;
  }

  message AdditionalEthV1EventsChainReorgV2Data {
    // Epoch contains the epoch information for the chain reorg.
    EpochV2 epoch = 1;

    // Slot contains the slot information for the chain reorg.
    SlotV2 slot = 2;

    // Propagation contains information about the propagation of the chain
    // reorg.
    PropagationV2 propagation = 3;
  }

  message AdditionalEthV1EventsContributionAndProofContributionData {
    // Epoch contains the epoch information for the contribution and proof.
    Epoch epoch = 1;

    // Slot contains the slot information for the contribution and proof.
    Slot slot = 2;

    // Propagation contains information about the propagation of the
    // contribution and proof.
    Propagation propagation = 3;
  }

  message AdditionalEthV1EventsContributionAndProofContributionV2Data {
    // Epoch contains the epoch information for the contribution and proof.
    EpochV2 epoch = 1;

    // Slot contains the slot information for the contribution and proof.
    SlotV2 slot = 2;

    // Propagation contains information about the propagation of the
    // contribution and proof.
    PropagationV2 propagation = 3;
  }

  message AdditionalEthV1EventsContributionAndProofData {
    AdditionalEthV1EventsContributionAndProofContributionData contribution = 1;
  }

  message AdditionalEthV1EventsContributionAndProofV2Data {
    AdditionalEthV1EventsContributionAndProofContributionV2Data contribution =
        1;
  }

  message ForkChoiceSnapshot {
    // RequestEpoch contains the wall clock epoch for when the fork choice was
    // requested.
    Epoch request_epoch = 1 [ json_name = "request_epoch" ];

    // RequestSlot contains the wall clock slot for when the fork choice was
    // requested.
    Slot request_slot = 2 [ json_name = "request_slot" ];

    // RequestedAtSlotStartDiffMs is the difference how far in to the slot the
    // sentry was when it requested the fork choice snapshot (in milliseconds).
    uint64 requested_at_slot_start_diff_ms = 3
        [ json_name = "requested_at_slot_start_diff_ms" ];

    // RequestDurationMs is the duration of the fork choice snapshot request
    // (in milliseconds).
    uint64 request_duration_ms = 4 [ json_name = "request_duration_ms" ];

    // Timestamp is the timestamp of the fork choice snapshot.
    google.protobuf.Timestamp timestamp = 5 [ json_name = "timestamp" ];
  }

  message ForkChoiceSnapshotV2 {
    // RequestEpoch contains the wall clock epoch for when the fork choice was
    // requested.
    EpochV2 request_epoch = 1 [ json_name = "request_epoch" ];

    // RequestSlot contains the wall clock slot for when the fork choice was
    // requested.
    SlotV2 request_slot = 2 [ json_name = "request_slot" ];

    // RequestedAtSlotStartDiffMs is the difference how far in to the slot the
    // sentry was when it requested the fork choice snapshot (in milliseconds).
    google.protobuf.UInt64Value requested_at_slot_start_diff_ms = 3
        [ json_name = "requested_at_slot_start_diff_ms" ];

    // RequestDurationMs is the duration of the fork choice snapshot request
    // (in milliseconds).
    google.protobuf.UInt64Value request_duration_ms = 4
        [ json_name = "request_duration_ms" ];

    // Timestamp is the timestamp of the fork choice snapshot.
    google.protobuf.Timestamp timestamp = 5 [ json_name = "timestamp" ];
  }

  message AdditionalEthV1DebugForkChoiceData {
    ForkChoiceSnapshot Snapshot = 1 [ json_name = "snapshot" ];
  }

  message AdditionalEthV1DebugForkChoiceV2Data {
    ForkChoiceSnapshotV2 Snapshot = 1 [ json_name = "snapshot" ];
  }

  message AdditionalEthV1DebugForkChoiceReOrgData {
    ForkChoiceSnapshot before = 1 [ json_name = "before" ];
    ForkChoiceSnapshot after = 2 [ json_name = "after" ];
  }

  message AdditionalEthV1DebugForkChoiceReOrgV2Data {
    ForkChoiceSnapshotV2 before = 1 [ json_name = "before" ];
    ForkChoiceSnapshotV2 after = 2 [ json_name = "after" ];
  }

  message AdditionalEthV1BeaconCommitteeData {
    // Epoch contains the epoch information for the beacon committee.
    EpochV2 epoch = 1;

    // Slot contains the slot information for the beacon committee.
    SlotV2 slot = 2;

    // StateID is the state ID when the proposer duty was requested.
    // This can be used to determine if the proposer duty was canonical
    // by checking if the state_id is 'finalized'.
    string state_id = 3 [ json_name = "state_id" ];
  }

  message AdditionalMempoolTransactionData {
    // Hash is the transaction hash.
    string hash = 1 [ json_name = "hash" ];

    // From is the transaction sender hash.
    string from = 2 [ json_name = "from" ];

    // To is the transaction receiver hash.
    string to = 3 [ json_name = "to" ];

    // Nonce is the transaction nonce.
    uint64 nonce = 4 [ json_name = "nonce" ];

    // GasPrice is the transaction gas price.
    string gas_price = 5 [ json_name = "gas_price" ];

    // Gas is the transaction gas.
    uint64 gas = 6 [ json_name = "gas" ];

    // Value is the transaction value.
    string value = 7 [ json_name = "value" ];

    // Size is the transaction size in bytes.
    string size = 8;

    // CallDataSize is the call data size in bytes.
    string call_data_size = 9 [ json_name = "call_data_size" ];
  }

  message AdditionalMempoolTransactionV2Data {
    // Hash is the transaction hash.
    string hash = 1 [ json_name = "hash" ];

    // From is the transaction sender hash.
    string from = 2 [ json_name = "from" ];

    // To is the transaction receiver hash.
    string to = 3 [ json_name = "to" ];

    // Nonce is the transaction nonce.
    google.protobuf.UInt64Value nonce = 4 [ json_name = "nonce" ];

    // GasPrice is the transaction gas price.
    string gas_price = 5 [ json_name = "gas_price" ];

    // Gas is the transaction gas.
    google.protobuf.UInt64Value gas = 6 [ json_name = "gas" ];

    // Value is the transaction value.
    string value = 7 [ json_name = "value" ];

    // Size is the transaction size in bytes.
    string size = 8;

    // CallDataSize is the call data size in bytes.
    string call_data_size = 9 [ json_name = "call_data_size" ];

    // Type is the transaction type.
    google.protobuf.UInt32Value type = 10;

    // GasTipCap is the transaction gas tip cap.
    string gas_tip_cap = 11 [ json_name = "gas_tip_cap" ];

    // GasFeeCap is the transaction gas fee cap.
    string gas_fee_cap = 12 [ json_name = "gas_fee_cap" ];

    // BlobGas is the transaction gas.
    google.protobuf.UInt64Value blob_gas = 13 [ json_name = "blob_gas" ];

    // BlobGasFeeCap is the transaction gas fee cap.
    string blob_gas_fee_cap = 14 [ json_name = "blob_gas_fee_cap" ];

    // BlobHashes is the transaction blob hashes.
    repeated string blob_hashes = 15 [ json_name = "blob_hashes" ];

    // BlobSidecarsSize is the size of the blob sidecars in bytes.
    string blob_sidecars_size = 16 [ json_name = "blob_sidecars_size" ];

    // BlobSidecarsEmptySize is the empty size of the blob sidecars in bytes.
    string blob_sidecars_empty_size = 17
        [ json_name = "blob_sidecars_empty_size" ];
  }

  message AdditionalEthV2BeaconBlockData {
    // Epoch contains the epoch information for the block.
    Epoch epoch = 1;

    // Slot contains the slot information for the block.
    Slot slot = 2;

    // Version contains information about the version of the block.
    string version = 3;

    // BlockRoot contains the block root of the beacon block.
    string block_root = 4 [ json_name = "block_root" ];

    // TransactionsCount contains the number of transactions in the block
    uint64 transactions_count = 5 [ json_name = "transactions_count" ];

    // TransactionsTotalBytes contains the total bytes size of transactions
    uint64 transactions_total_bytes = 6
        [ json_name = "transactions_total_bytes" ];
  }

  message AdditionalEthV2BeaconBlockV2Data {
    // Epoch contains the epoch information for the block.
    EpochV2 epoch = 1;

    // Slot contains the slot information for the block.
    SlotV2 slot = 2;

    // Version contains information about the version of the block.
    string version = 3;

    // BlockRoot contains the block root of the beacon block.
    string block_root = 4 [ json_name = "block_root" ];

    // TransactionsCount contains the number of transactions in the block
    google.protobuf.UInt64Value transactions_count = 5
        [ json_name = "transactions_count" ];

    // TransactionsTotalBytes contains the total bytes size of transactions
    google.protobuf.UInt64Value transactions_total_bytes = 6
        [ json_name = "transactions_total_bytes" ];

    // CompressedTotalBytesCompressed contains the total bytes size of
    // transactions with snappy compression
    google.protobuf.UInt64Value transactions_total_bytes_compressed = 7
        [ json_name = "transactions_total_bytes_compressed" ];

    // TotalBytes contains the total bytes size of block
    google.protobuf.UInt64Value total_bytes = 8 [ json_name = "total_bytes" ];

    // TotalBytesCompressed contains the total bytes size of block with snappy
    // compression
    google.protobuf.UInt64Value total_bytes_compressed = 9
        [ json_name = "total_bytes_compressed" ];

    // FinalizedWhenRequested is if the block was finalized when requested
    bool finalized_when_requested = 10
        [ json_name = "finalized_when_requested" ];
  }

  message AdditionalEthV2BeaconBlockAttesterSlashingData {
    // Block contains the information about the block that we are deriving the
    // attester slashing from.
    BlockIdentifier block = 1;
  }

  message AdditionalEthV2BeaconBlockProposerSlashingData {
    // Block contains the information about the block that we are deriving the
    // proposer slashing from.
    BlockIdentifier block = 1;
  }

  message AdditionalEthV2BeaconBlockVoluntaryExitData {
    // Block contains the information about the block that we are deriving the
    // voluntary exit from.
    BlockIdentifier block = 1;
  }

  message AdditionalEthV2BeaconBlockDepositData {
    // Block contains the information about the block that we are deriving the
    // deposit from.
    BlockIdentifier block = 1;
  }

  message AdditionalEthV2BeaconBlockBLSToExecutionChangeData {
    // Block contains the information about the block that we are deriving the
    // bls to execution change from.
    BlockIdentifier block = 1;
  }

  message AdditionalEthV2BeaconBlockExecutionTransactionData {
    // Block contains the information about the block that we are deriving the
    // execution transaction from.
    BlockIdentifier block = 1;
    // PositionInBlock is the position of the transaction in the block.
    google.protobuf.UInt64Value position_in_block = 2
        [ json_name = "position_in_block" ];
    // Size is the transaction size in bytes.
    string size = 3;
    // CallDataSize is the call data size in bytes.
    string call_data_size = 4 [ json_name = "call_data_size" ];
    // BlobSidecarsSize is the size of the blob sidecars in bytes.
    string blob_sidecars_size = 5 [ json_name = "blob_sidecars_size" ];
    // BlobSidecarsEmptySize is the amount of empty bytes of the blob sidecars.
    string blob_sidecars_empty_size = 6
        [ json_name = "blob_sidecars_empty_size" ];
  }

  message AdditionalEthV2BeaconBlockWithdrawalData {
    // Block contains the information about the block that we are deriving the
    // withdrawal from.
    BlockIdentifier block = 1;
  }

  message AdditionalBlockprintBlockClassificationData {
    // Epoch contains the epoch information for the block classification.
    EpochV2 epoch = 1;

    // Slot contains the slot information for the block classification.
    SlotV2 slot = 2;
  }

  message AttestationDataSnapshot {
    // RequestedAtSlotStartDiffMs is the difference how far in to the slot the
    // sentry was when it requested the attestation data snapshot (in
    // milliseconds).
    google.protobuf.UInt64Value requested_at_slot_start_diff_ms = 1
        [ json_name = "requested_at_slot_start_diff_ms" ];

    // RequestDurationMs is the duration of the attestation data snapshot
    // request (in milliseconds).
    google.protobuf.UInt64Value request_duration_ms = 2
        [ json_name = "request_duration_ms" ];

    // Timestamp is the timestamp of the attestation data snapshot.
    google.protobuf.Timestamp timestamp = 3 [ json_name = "timestamp" ];
  }

  message AdditionalEthV1ValidatorAttestationDataData {
    // Source contains information for the best currently justified checkpoint.
    AdditionalEthV1AttestationSourceV2Data source = 1;

    // Target contains information of the block at the start of the current
    // epoch.
    AdditionalEthV1AttestationTargetV2Data target = 2;

    // Epoch contains the epoch information for the beacon committee.
    EpochV2 epoch = 3;

    // Slot contains the slot information for the beacon committee.
    SlotV2 slot = 4;

    // AttestationDataSnapshot is the snapshot of the attestation data
    AttestationDataSnapshot Snapshot = 5 [ json_name = "snapshot" ];
  }

  message AdditionalEthV1EventsBlobSidecarData {
    // Epoch contains the epoch information for the blob sidecar.
    EpochV2 epoch = 1;

    // Slot contains the slot information for the blob sidecar.
    SlotV2 slot = 2;

    // Propagation contains information about the propagation of the blob
    // sidecar.
    PropagationV2 propagation = 3;
  }

  message AdditionalEthV1EventsDataColumnSidecarData {
    // Epoch contains the epoch information for the data column sidecar.
    EpochV2 epoch = 1;

    // Slot contains the slot information for the data column sidecar.
    SlotV2 slot = 2;

    // Propagation contains information about the propagation of the data column
    // sidecar.
    PropagationV2 propagation = 3;
  }

  message AdditionalEthV1BeaconBlobSidecarData {
    // Epoch contains the epoch information for the blob sidecar.
    EpochV2 epoch = 1;

    // Slot contains the slot information for the blob sidecar.
    SlotV2 slot = 2;

    // DataSize contains the size of the blob sidecar in bytes.
    google.protobuf.UInt64Value data_size = 3 [ json_name = "data_size" ];

    // VersionedHash is the versioned hash for the blob sidecar.
    string versioned_hash = 4 [ json_name = "versioned_hash" ];

    // DataEmptySize contains the amount of empty bytes of the blob sidecar.
    google.protobuf.UInt64Value data_empty_size = 5
        [ json_name = "data_empty_size" ];
  }

  message AdditionalBeaconP2PAttestationData {
    // Source contains information for the best currently justified checkpoint.
    AdditionalEthV1AttestationSourceV2Data source = 1;

    // Target contains information of the block at the start of the current
    // epoch.
    AdditionalEthV1AttestationTargetV2Data target = 2;

    // Slot contains the slot information for the attestation.
    SlotV2 slot = 3;

    // Epoch contains the epoch information for the attestation.
    EpochV2 epoch = 4;

    // Propagation contains information about the propagation of the
    // attestation.
    PropagationV2 propagation = 5;

    // AttestingValidator contains data about the validator that created the
    // attestation. Note: only available for unaggregated attestations.
    AttestingValidatorV2 attesting_validator = 6
        [ json_name = "attesting_validator" ];

    // Peer contains information on the peer that sent us the attestation.
    libp2p.Peer peer = 7;

    // Subnet is the subnet that the attestation was sent on.
    google.protobuf.UInt32Value subnet = 8;

    // Validated is if the attestation was validated.
    google.protobuf.BoolValue validated = 9;
  }

  message AdditionalEthV1ProposerDutyData {
    // Epoch contains the epoch information for the proposer duty.
    EpochV2 epoch = 1;

    // Slot contains the slot information for the proposer duty.
    SlotV2 slot = 2;

    // StateID is the state ID when the proposer duty was requested.
    // This can be used to determine if the proposer duty was canonical
    // by checking if the state_id is 'finalized'.
    string state_id = 3 [ json_name = "state_id" ];
  }

  message AdditionalEthV2BeaconBlockElaboratedAttestationData {
    // Block contains the information about the block that we are deriving the
    // elaborated attestation from.
    BlockIdentifier block = 1;

    // PositionInBlock is the position of the attestation in the block.
    google.protobuf.UInt64Value position_in_block = 2
        [ json_name = "position_in_block" ];

    // Epoch contains the epoch information for the slot of the attestation.
    EpochV2 epoch = 3;

    // Slot contains the slot information for the slot of the attestation.
    SlotV2 slot = 4;

    // Source contains information for source of the attestation.
    AdditionalEthV1AttestationSourceV2Data source = 5;

    // Target contains information of the block at the start of the current
    // epoch.
    AdditionalEthV1AttestationTargetV2Data target = 6;
  }

  // AdditionalLibP2PTraceAddPeerData: Holds additional data for an add peer event in LibP2P tracing.
  message AdditionalLibP2PTraceAddPeerData {
    xatu.libp2p.TraceEventMetadata metadata = 1;
  }

  // AdditionalLibP2PTraceRemovePeerData: Holds additional data for a remove peer event in LibP2P tracing.
  message AdditionalLibP2PTraceRemovePeerData {
    xatu.libp2p.TraceEventMetadata metadata = 1;
  }

  // AdditionalLibP2PTraceRecvRPCData: Holds additional data for a receive RPC event in LibP2P tracing.
  message AdditionalLibP2PTraceRecvRPCData {
    xatu.libp2p.TraceEventMetadata metadata = 1;
  }

  // AdditionalLibP2PTraceSendRPCData: Holds additional data for a send RPC event in LibP2P tracing.
  message AdditionalLibP2PTraceSendRPCData {
    xatu.libp2p.TraceEventMetadata metadata = 1;
  }

  // AdditionalLibP2PTraceDropRPCData: Holds additional data for a drop RPC event in LibP2P tracing.
  message AdditionalLibP2PTraceDropRPCData {
    xatu.libp2p.TraceEventMetadata metadata = 1;
  }

  // AdditionalLibP2PTraceRPCMetaControlIHaveData: Holds additional data for a RPC meta control i have event in LibP2P tracing.
  message AdditionalLibP2PTraceRPCMetaControlIHaveData {
    xatu.libp2p.TraceEventMetadata metadata = 1;
  }

  // AdditionalLibP2PTraceRPCMetaControlIWantData: Holds additional data for a RPC meta control i want event in LibP2P tracing.
  message AdditionalLibP2PTraceRPCMetaControlIWantData {
    xatu.libp2p.TraceEventMetadata metadata = 1;
  }

  // AdditionalLibP2PTraceRPCMetaControlIDontWantData: Holds additional data for a RPC meta control i dont want event in LibP2P tracing.
  message AdditionalLibP2PTraceRPCMetaControlIDontWantData {
    xatu.libp2p.TraceEventMetadata metadata = 1;
  }

  // AdditionalLibP2PTraceRPCMetaControlGraftData: Holds additional data for a RPC meta control graft event in LibP2P tracing.
  message AdditionalLibP2PTraceRPCMetaControlGraftData {
    xatu.libp2p.TraceEventMetadata metadata = 1;
  }

  // AdditionalLibP2PTraceRPCMetaControlPruneData: Holds additional data for a RPC meta control prune event in LibP2P tracing.
  message AdditionalLibP2PTraceRPCMetaControlPruneData {
    xatu.libp2p.TraceEventMetadata metadata = 1;
  }

  // AdditionalLibP2PTraceJoinData: Holds additional data for a join event in LibP2P tracing.
  message AdditionalLibP2PTraceJoinData {
    xatu.libp2p.TraceEventMetadata metadata = 1;
  }

  // AdditionalLibP2PTraceLeaveData: Holds additional data for a leave event in LibP2P tracing.
  message AdditionalLibP2PTraceLeaveData {
    xatu.libp2p.TraceEventMetadata metadata = 1;
  }

  // AdditionalLibP2PTraceGraftData: Holds additional data for a graft event in LibP2P tracing.
  message AdditionalLibP2PTraceGraftData {
    xatu.libp2p.TraceEventMetadata metadata = 1;
  }

  // AdditionalLibP2PTracePruneData: Holds additional data for a prune event in LibP2P tracing.
  message AdditionalLibP2PTracePruneData {
    xatu.libp2p.TraceEventMetadata metadata = 1;
  }

  // AdditionalLibP2PTraceDuplicateMessageData: Holds additional data for a duplicate message event in LibP2P tracing.
  message AdditionalLibP2PTraceDuplicateMessageData {
    xatu.libp2p.TraceEventMetadata metadata = 1;
  }

  // AdditionalLibP2PTraceDeliverMessageData: Holds additional data for a deliver message event in LibP2P tracing.
  message AdditionalLibP2PTraceDeliverMessageData {
    xatu.libp2p.TraceEventMetadata metadata = 1;
  }

  // AdditionalLibP2PTracePublishMessageData: Holds additional data for a publish message event in LibP2P tracing.
  message AdditionalLibP2PTracePublishMessageData {
    xatu.libp2p.TraceEventMetadata metadata = 1;
  }

  // AdditionalLibP2PTraceRejectMessageData: Holds additional data for a reject message event in LibP2P tracing.
  message AdditionalLibP2PTraceRejectMessageData {
    xatu.libp2p.TraceEventMetadata metadata = 1;
  }

  // AdditionalLibP2PTraceConnectedData: Holds additional data for a connected event in LibP2P tracing.
  message AdditionalLibP2PTraceConnectedData {
    xatu.libp2p.TraceEventMetadata metadata = 1;
  }

  // AdditionalLibP2PTraceDisconnectedData: Holds additional data for a disconnected event in LibP2P tracing.
  message AdditionalLibP2PTraceDisconnectedData {
    xatu.libp2p.TraceEventMetadata metadata = 1;
  }

  // AdditionalLibP2PTraceHandleMetadataData: Holds additional data for a handle metadata event in LibP2P tracing.
  message AdditionalLibP2PTraceHandleMetadataData {
    xatu.libp2p.TraceEventMetadata metadata = 1;
  }

  // AdditionalLibP2PTraceHandleStatusData: Holds additional data for a handle status event in LibP2P tracing.
  message AdditionalLibP2PTraceHandleStatusData {
    xatu.libp2p.TraceEventMetadata metadata = 1;
  }

  // AdditionalLibP2PTraceRPCMetaSubscriptionData: Holds additional data for a RPC meta subscription event in LibP2P tracing.
  message AdditionalLibP2PTraceRPCMetaSubscriptionData {
    xatu.libp2p.TraceEventMetadata metadata = 1;
  }

  // AdditionalLibP2PTraceRPCMetaMessageData: Holds additional data for a RPC meta message event in LibP2P tracing.
  message AdditionalLibP2PTraceRPCMetaMessageData {
    xatu.libp2p.TraceEventMetadata metadata = 1;
  }

  // AdditionalLibP2PTraceGossipSubBeaconBlockData contains additional data about the gossip sub beacon block event.
  message AdditionalLibP2PTraceGossipSubBeaconBlockData {
    // Epoch contains the epoch information for the beacon block.
    EpochV2 epoch = 1;

    // Slot contains the slot information for the beacon block.
    SlotV2 slot = 2;

    // WallclockEpoch contains the epoch information for the beacon block in the wall clock time.
    EpochV2 wallclock_epoch = 3 [ json_name = "wallclock_epoch" ];

    // WallclockSlot contains the slot information for the beacon block in the wall clock time.
    SlotV2 wallclock_slot = 4 [ json_name = "wallclock_slot" ];

    // Propagation contains information about the propagation of the beacon block.
    PropagationV2 propagation = 5;

    // Metadata contains additional trace event metadata.
    xatu.libp2p.TraceEventMetadata metadata = 6;

    // Topic is the gossip sub topic the beacon block was received on.
    google.protobuf.StringValue topic = 7;

    // MessageSize is the size of the beacon block message in bytes.
    google.protobuf.UInt32Value message_size = 8 [ json_name = "message_size" ];

    // MessageID is a unique identifier for the beacon block message.
    google.protobuf.StringValue message_id = 9 [ json_name = "message_id" ];
  }

  message AdditionalLibP2PTraceGossipSubBeaconAttestationSourceData {
    // Epoch contains the epoch information for the source.
    EpochV2 epoch = 1;
  }

  message AdditionalLibP2PTraceGossipSubBeaconAttestationTargetData {
    // Epoch contains the epoch information for the target.
    EpochV2 epoch = 1;
  }

  message AdditionalLibP2PTraceGossipSubBeaconAttestationData {
    // Source contains information for the best currently justified checkpoint.
    AdditionalLibP2PTraceGossipSubBeaconAttestationSourceData source = 1;

    // Target contains information of the block at the start of the current
    // epoch.
    AdditionalLibP2PTraceGossipSubBeaconAttestationTargetData target = 2;

    // Slot contains the slot information for the attestation.
    SlotV2 slot = 3;

    // Epoch contains the epoch information for the attestation.
    EpochV2 epoch = 4;

    // Propagation contains information about the propagation of the
    // attestation.
    PropagationV2 propagation = 5;

    // AttestingValidator contains data about the validator that created the
    // attestation. Note: only available for unaggregated attestations.
    AttestingValidatorV2 attesting_validator = 6
        [ json_name = "attesting_validator" ];

    // WallclockEpoch contains the epoch information for the attestation on the wall clock when the attestation was received.
    EpochV2 wallclock_epoch = 7 [ json_name = "wallclock_epoch" ];

    // WallclockSlot contains the slot information for the attestation on the wall clock when the attestation was received.
    SlotV2 wallclock_slot = 8 [ json_name = "wallclock_slot" ];

    // Metadata contains additional trace event metadata.
    xatu.libp2p.TraceEventMetadata metadata = 9;

    // Topic is the gossip sub topic the beacon block was received on.
    google.protobuf.StringValue topic = 10;

    // MessageSize is the size of the beacon block message in bytes.
    google.protobuf.UInt32Value message_size = 11 [ json_name = "message_size" ];

    // MessageID is a unique identifier for the beacon block message.
    google.protobuf.StringValue message_id = 12 [ json_name = "message_id" ];
  }

  message AdditionalLibP2PTraceGossipSubBlobSidecarData {
    // Epoch contains the epoch information for the blob sidecar.
    EpochV2 epoch = 1;

    // Slot contains the slot information for the blob sidecar.
    SlotV2 slot = 2;

    // WallclockEpoch contains the epoch information for the blob sidecar in the wall clock time.
    EpochV2 wallclock_epoch = 3 [ json_name = "wallclock_epoch" ];

    // WallclockSlot contains the slot information for the blob sidecar in the wall clock time.
    SlotV2 wallclock_slot = 4 [ json_name = "wallclock_slot" ];

    // Propagation contains information about the propagation of the blob sidecar.
    PropagationV2 propagation = 5;

    // Metadata contains additional trace event metadata.
    xatu.libp2p.TraceEventMetadata metadata = 6;

    // Topic is the gossip sub topic the blob sidecar was received on.
    google.protobuf.StringValue topic = 7;

    // MessageSize is the size of the blob sidecar message in bytes.
    google.protobuf.UInt32Value message_size = 8 [ json_name = "message_size" ];

    // MessageID is a unique identifier for the blob sidecar message.
    google.protobuf.StringValue message_id = 9 [ json_name = "message_id" ];
  }

  // AdditionalEthV1ValidatorsData contains additional data about the eth v1 validators.
  message AdditionalEthV1ValidatorsData {
    EpochV2 epoch = 1;
  }

  // AdditionalMevRelayBidTraceBuilderBlockSubmissionData contains additional data about the mev relay bid trace event.
  message AdditionalMevRelayBidTraceBuilderBlockSubmissionData {
    // Relay is the relay that the bid trace is from.
    xatu.mevrelay.Relay relay = 1;
    // Slot is the slot the bid trace is for.
    SlotV2 slot = 2;
    // WallclockSlot contains the slot information of when the bid trace was requested.
    SlotV2 wallclock_slot = 3 [ json_name = "wallclock_slot" ];
    // Epoch is the epoch the bid trace is for.
    EpochV2 epoch = 4;
    // WallclockEpoch contains the epoch information of when the bid trace was requested.
    EpochV2 wallclock_epoch = 5 [ json_name = "wallclock_epoch" ];
    // RequestedAtSlotTime is the time in the slot when the bid trace was requested.
    google.protobuf.UInt64Value requested_at_slot_time = 6 [ json_name = "requested_at_slot_time" ];
    // ResponseAtSlotTime is the time in the slot when the bid trace was responded to.
    google.protobuf.UInt64Value response_at_slot_time = 7 [ json_name = "response_at_slot_time" ];
  }

  // AdditionalMevRelayPayloadDeliveredData contains additional data about the proposer payload delivered event.
  message AdditionalMevRelayPayloadDeliveredData {
    // Relay is the relay that delivered the payload.
    xatu.mevrelay.Relay relay = 1;
    // Slot is the slot the payload was delivered for.
    SlotV2 slot = 2;
    // WallclockSlot contains the slot information of when the payload was delivered.
    SlotV2 wallclock_slot = 3 [ json_name = "wallclock_slot" ];
    // Epoch is the epoch the payload was delivered for.
    EpochV2 epoch = 4;
    // WallclockEpoch contains the epoch information of when the payload was delivered.
    EpochV2 wallclock_epoch = 5 [ json_name = "wallclock_epoch" ];
    // RequestedAtSlotTime is the time in the slot when the payload was requested.
    google.protobuf.UInt64Value requested_at_slot_time = 6 [ json_name = "requested_at_slot_time" ];
    // ResponseAtSlotTime is the time in the slot when the payload was delivered.
    google.protobuf.UInt64Value response_at_slot_time = 7 [ json_name = "response_at_slot_time" ];
  }

  // AdditionalEthV3ValidatorBlockData contains additional data about the eth v3 validator block event.
  message AdditionalEthV3ValidatorBlockData {
    // Epoch contains the epoch information for the block.
    EpochV2 epoch = 1;

    // Slot contains the slot information for the block.
    SlotV2 slot = 2;

    // Version contains information about the version of the block.
    string version = 3;

    // TransactionsCount contains the number of transactions in the block
    google.protobuf.UInt64Value transactions_count = 4 [ json_name = "transactions_count" ];

    // TransactionsTotalBytes contains the total bytes size of transactions
    google.protobuf.UInt64Value transactions_total_bytes = 5 [ json_name = "transactions_total_bytes" ];

    // CompressedTotalBytesCompressed contains the total bytes size of
    // transactions with snappy compression
    google.protobuf.UInt64Value transactions_total_bytes_compressed = 6 [ json_name = "transactions_total_bytes_compressed" ];

    // TotalBytes contains the total bytes size of block
    google.protobuf.UInt64Value total_bytes = 7 [ json_name = "total_bytes" ];

    // TotalBytesCompressed contains the total bytes size of block with snappy
    // compression
    google.protobuf.UInt64Value total_bytes_compressed = 8 [ json_name = "total_bytes_compressed" ];

    // ExecutionValue contains the total execution payload value, in Wei.
    string execution_value = 9 [ json_name = "execution_value" ];

    // ConsensusValue represents the rewards paid to the proposer for this block, in Wei.
    string consensus_value = 10 [ json_name = "consensus_value" ];

    // RequestDurationMs is the duration of the produce block request (in milliseconds).
    google.protobuf.UInt64Value request_duration_ms = 11 [ json_name = "request_duration_ms" ];

    // RequestedAt is the time the call was made to produce the block.
    google.protobuf.Timestamp requested_at = 12 [ json_name = "requested_at" ];
  }

  // AdditionalMevRelayValidatorRegistrationData contains additional data about the mev relay validator registration event.
  message AdditionalMevRelayValidatorRegistrationData {
    // Relay is the relay that received the validator registration.
    xatu.mevrelay.Relay relay = 1;
    // Slot is the slot the validator registration was received for. This is derived from the validator registration `timestamp` field.
    SlotV2 slot = 2;
    // WallclockSlot contains the slot information of when the validator registration was received from the relay.
    SlotV2 wallclock_slot = 3 [ json_name = "wallclock_slot" ];
    // Epoch is the epoch the validator registration was received for. This is derived from the validator registration `timestamp` field.
    EpochV2 epoch = 4;
    // WallclockEpoch contains the epoch information of when the validator registration was requested from the relay.
    EpochV2 wallclock_epoch = 5 [ json_name = "wallclock_epoch" ];
    // ValidatorIndex is the index of the validator that was registered.
    google.protobuf.UInt64Value validator_index = 6 [ json_name = "validator_index" ];
  }

  // AdditionalData contains additional, computed data as set by the client
  // about the event.
  oneof AdditionalData {
    // AdditionalEthV1EventsAttestationData contains additional data about an
    // eth v1 attestation event.
    AdditionalEthV1EventsAttestationData eth_v1_events_attestation = 10
        [ json_name = "BEACON_API_ETH_V1_EVENTS_ATTESTATION" ];
    // AdditionalEthV1EventsHeadData contains additional data about the eth v1
    // head event.
    AdditionalEthV1EventsHeadData eth_v1_events_head = 11
        [ json_name = "BEACON_API_ETH_V1_EVENTS_HEAD" ];
    // AdditionalEthV1EventsBlockData contains additional data about the eth v1
    // block event.
    AdditionalEthV1EventsBlockData eth_v1_events_block = 12
        [ json_name = "BEACON_API_ETH_V1_EVENTS_BLOCK" ];
    // AdditionalEthV1EventsVoluntaryExitData contains additional data about the
    // eth v1 voluntary exit event.
    AdditionalEthV1EventsVoluntaryExitData eth_v1_events_voluntary_exit = 13
        [ json_name = "BEACON_API_ETH_V1_EVENTS_VOLUNTARY_EXIT" ];
    // AdditionalEthV1EventsFinalizedCheckpointData contains additional data
    // about the eth v1 finalized checkpoint event.
    AdditionalEthV1EventsFinalizedCheckpointData
        eth_v1_events_finalized_checkpoint = 14
        [ json_name = "BEACON_API_ETH_V1_EVENTS_FINALIZED_CHECKPOINT" ];
    // AdditionalEthV1EventsChainReorgData contains additional data about the
    // eth v1 chain reorg event.
    AdditionalEthV1EventsChainReorgData eth_v1_events_chain_reorg = 15
        [ json_name = "BEACON_API_ETH_V1_EVENTS_CHAIN_REORG" ];
    // AdditionalEthV1EventsContributionAndProofData contains additional data
    // about the eth v1 contribution and proof.
    AdditionalEthV1EventsContributionAndProofData
        eth_v1_events_contribution_and_proof = 16
        [ json_name = "BEACON_API_ETH_V1_EVENTS_CONTRIBUTION_AND_PROOF" ];
    // AdditionalMempoolTransactionData contains additional data about the
    // mempool transaction event.
    AdditionalMempoolTransactionData mempool_transaction = 17
        [ json_name = "MEMPOOL_TRANSACTION" ];
    // AdditionalEthV2BeaconBlockData contains additional data about the eth v2
    // beacon block event.
    AdditionalEthV2BeaconBlockData eth_v2_beacon_block = 18
        [ json_name = "BEACON_API_ETH_V2_BEACON_BLOCK" ];
    // AdditionalEthV1DebugForkChoice contains additional data about the eth v1
    // debug fork choice event.
    AdditionalEthV1DebugForkChoiceData eth_v1_debug_fork_choice = 19
        [ json_name = "BEACON_API_ETH_V1_DEBUG_FORK_CHOICE" ];
    // AdditionalEthV1DebugForkChoiceReorg contains additional data about the
    // eth v1 debug fork choice reorg event.
    AdditionalEthV1DebugForkChoiceReOrgData eth_v1_debug_fork_choice_reorg = 20
        [ json_name = "BEACON_API_ETH_V1_DEBUG_FORK_CHOICE_REORG" ];
    // AdditionalEthV1BeaconCommitteeData contains additional data about the
    // beacon committee
    AdditionalEthV1BeaconCommitteeData eth_v1_beacon_committee = 21
        [ json_name = "BEACON_API_ETH_V1_BEACON_COMMITTEE" ];
    // AdditionalEthV1ValidatorAttestationDataData contains additional data
    // about the eth v1 validator attestation data
    AdditionalEthV1ValidatorAttestationDataData
        eth_v1_validator_attestation_data = 22
        [ json_name = "BEACON_API_ETH_V1_VALIDATOR_ATTESTATION_DATA" ];
    // AdditionalEthV1EventsAttestationV2Data contains additional data about an
    // eth v1 attestation event.
    AdditionalEthV1EventsAttestationV2Data eth_v1_events_attestation_v2 = 24
        [ json_name = "BEACON_API_ETH_V1_EVENTS_ATTESTATION_V2" ];
    // AdditionalEthV1EventsHeadV2Data contains additional data about the eth v1
    // head event.
    AdditionalEthV1EventsHeadV2Data eth_v1_events_head_v2 = 25
        [ json_name = "BEACON_API_ETH_V1_EVENTS_HEAD_V2" ];
    // AdditionalEthV1EventsBlockV2Data contains additional data about the eth
    // v1 block event.
    AdditionalEthV1EventsBlockV2Data eth_v1_events_block_v2 = 26
        [ json_name = "BEACON_API_ETH_V1_EVENTS_BLOCK_V2" ];
    // AdditionalEthV1EventsVoluntaryExitV2Data contains additional data about
    // the eth v1 voluntary exit event.
    AdditionalEthV1EventsVoluntaryExitV2Data eth_v1_events_voluntary_exit_v2 =
        27 [ json_name = "BEACON_API_ETH_V1_EVENTS_VOLUNTARY_EXIT_V2" ];
    // AdditionalEthV1EventsFinalizedCheckpointV2Data contains additional data
    // about the eth v1 finalized checkpoint event.
    AdditionalEthV1EventsFinalizedCheckpointV2Data
        eth_v1_events_finalized_checkpoint_v2 = 28
        [ json_name = "BEACON_API_ETH_V1_EVENTS_FINALIZED_CHECKPOINT_V2" ];
    // AdditionalEthV1EventsChainReorgV2Data contains additional data about the
    // eth v1 chain reorg event.
    AdditionalEthV1EventsChainReorgV2Data eth_v1_events_chain_reorg_v2 = 29
        [ json_name = "BEACON_API_ETH_V1_EVENTS_CHAIN_REORG_V2" ];
    // AdditionalEthV1EventsContributionAndProofV2Data contains additional data
    // about the eth v1 contribution and proof.
    AdditionalEthV1EventsContributionAndProofV2Data
        eth_v1_events_contribution_and_proof_v2 = 30
        [ json_name = "BEACON_API_ETH_V1_EVENTS_CONTRIBUTION_AND_PROOF_V2" ];
    // AdditionalMempoolTransactionV2Data contains additional data about the
    // mempool transaction event.
    AdditionalMempoolTransactionV2Data mempool_transaction_v2 = 31
        [ json_name = "MEMPOOL_TRANSACTION_V2" ];
    // AdditionalEthV2BeaconBlockV2Data contains additional data about the eth
    // v2 beacon block event.
    AdditionalEthV2BeaconBlockV2Data eth_v2_beacon_block_v2 = 32
        [ json_name = "BEACON_API_ETH_V2_BEACON_BLOCK_V2" ];
    // AdditionalEthV1DebugForkChoice contains additional data about the eth v1
    // debug fork choice event.
    AdditionalEthV1DebugForkChoiceV2Data eth_v1_debug_fork_choice_v2 = 33
        [ json_name = "BEACON_API_ETH_V1_DEBUG_FORK_CHOICE_V2" ];
    // AdditionalEthV1DebugForkChoiceReorg contains additional data about the
    // eth v1 debug fork choice reorg event.
    AdditionalEthV1DebugForkChoiceReOrgV2Data
        eth_v1_debug_fork_choice_reorg_v2 = 34
        [ json_name = "BEACON_API_ETH_V1_DEBUG_FORK_CHOICE_REORG_V2" ];
    // AdditionalEthV2BeaconBlockAttesterSlashingData contains additional data
    // on attester slashings derived from beacon blocks.
    AdditionalEthV2BeaconBlockAttesterSlashingData
        eth_v2_beacon_block_attester_slashing = 35
        [ json_name = "BEACON_API_ETH_V2_BEACON_BLOCK_ATTESTER_SLASHING" ];
    // AdditionalEthV2BeaconBlockProposerSlashingData contains additional data
    // on proposer slashings derived from beacon blocks.
    AdditionalEthV2BeaconBlockProposerSlashingData
        eth_v2_beacon_block_proposer_slashing = 36
        [ json_name = "BEACON_API_ETH_V2_BEACON_BLOCK_PROPOSER_SLASHING" ];
    // AdditionalEthV2BeaconBlockVoluntaryExitData contains additional data on
    // voluntary exits derived from beacon blocks.
    AdditionalEthV2BeaconBlockVoluntaryExitData
        eth_v2_beacon_block_voluntary_exit = 37
        [ json_name = "BEACON_API_ETH_V2_BEACON_BLOCK_VOLUNTARY_EXIT" ];
    // AdditionalEthV2BeaconBlockDepositData contains additional data on
    // deposits derived from beacon blocks.
    AdditionalEthV2BeaconBlockDepositData eth_v2_beacon_block_deposit = 38
        [ json_name = "BEACON_API_ETH_V2_BEACON_BLOCK_DEPOSIT" ];
    // AdditionalEthV2BeaconBlockBLSToExecutionChangeData contains additional
    // data on bls to execution changes derived from beacon blocks.
    AdditionalEthV2BeaconBlockBLSToExecutionChangeData
        eth_v2_beacon_block_bls_to_execution_change = 39
        [ json_name =
              "BEACON_API_ETH_V2_BEACON_BLOCK_BLS_TO_EXECUTION_CHANGE" ];
    // AdditionalEthV2BeaconBlockExecutionTransactionData contains additional
    // data on execution transactions derived from beacon blocks.
    AdditionalEthV2BeaconBlockExecutionTransactionData
        eth_v2_beacon_block_execution_transaction = 40
        [ json_name = "BEACON_API_ETH_V2_BEACON_BLOCK_EXECUTION_TRANSACTION" ];
    // AdditionalEthV2BeaconBlockWithdrawalData contains additional data on
    // withdrawals derived from beacon blocks.
    AdditionalEthV2BeaconBlockWithdrawalData eth_v2_beacon_block_withdrawal = 41
        [ json_name = "BEACON_API_ETH_V2_BEACON_BLOCK_WITHDRAWAL" ];
    // AdditionalEthV1EventsBlobSidecarData contains additional data about the
    // eth v1 blob sidecar event.
    AdditionalEthV1EventsBlobSidecarData eth_v1_events_blob_sidecar = 42
        [ json_name = "BEACON_API_ETH_V1_EVENTS_BLOB_SIDECAR" ];
    // AdditionalBlockprintBlockClassification contains additional data on
    // blockprint block classifications.
    AdditionalBlockprintBlockClassificationData
        blockprint_block_classification = 43
        [ json_name = "BLOCKPRINT_BLOCK_CLASSIFICATION" ];
    // AdditionalEthV1BeaconBlobSidecarData contains additional data on beacon
    // blob sidecars.
    AdditionalEthV1BeaconBlobSidecarData eth_v1_beacon_blob_sidecar = 44
        [ json_name = "BEACON_API_ETH_V1_BEACON_BLOB_SIDECAR" ];
    // AdditionalBeaconP2PAttestation contains additional data on unvalidated
    // beacon attestations that were received over the p2p network.
    AdditionalBeaconP2PAttestationData beacon_p2p_attestation = 45
        [ json_name = "BEACON_P2P_ATTESTATION" ];
    // AdditionalEthV1ProposerDutyData contains addtional data on proposer
    // duties.
    AdditionalEthV1ProposerDutyData eth_v1_proposer_duty = 46
        [ json_name = "BEACON_API_ETH_V1_PROPOSER_DUTY" ];
    // AdditionalEthV2BeaconBlockElaboratedAttestationData contains additional
    // data on derived attestations derived from beacon blocks.
    AdditionalEthV2BeaconBlockElaboratedAttestationData
        eth_v2_beacon_block_elaborated_attestation = 47
        [ json_name = "BEACON_API_ETH_V2_BEACON_BLOCK_ELABORATED_ATTESTATION" ];

    // AdditionalLibP2PTraceData contains additional data about libp2p traces.
    AdditionalLibP2PTraceAddPeerData libp2p_trace_add_peer = 48 [ json_name = "LIBP2P_TRACE_ADD_PEER" ];
    AdditionalLibP2PTraceRemovePeerData libp2p_trace_remove_peer = 49 [ json_name = "LIBP2P_TRACE_REMOVE_PEER" ];
    AdditionalLibP2PTraceRecvRPCData libp2p_trace_recv_rpc = 50 [ json_name = "LIBP2P_TRACE_RECV_RPC" ];
    AdditionalLibP2PTraceSendRPCData libp2p_trace_send_rpc = 51 [ json_name = "LIBP2P_TRACE_SEND_RPC" ];
    AdditionalLibP2PTraceJoinData libp2p_trace_join = 52 [ json_name = "LIBP2P_TRACE_JOIN" ];
    AdditionalLibP2PTraceConnectedData libp2p_trace_connected = 53 [ json_name = "LIBP2P_TRACE_CONNECTED" ];
    AdditionalLibP2PTraceDisconnectedData libp2p_trace_disconnected = 54 [ json_name = "LIBP2P_TRACE_DISCCONNECTED" ];
    AdditionalLibP2PTraceHandleMetadataData libp2p_trace_handle_metadata = 55 [ json_name = "LIBP2P_TRACE_HANDLE_METADATA" ];
    AdditionalLibP2PTraceHandleStatusData libp2p_trace_handle_status = 56 [ json_name = "LIBP2P_TRACE_HANDLE_STATUS" ];

    // AdditionalLibP2PTraceGossipSubBeaconBlockData contains additional data about the gossip sub beacon block event.
    AdditionalLibP2PTraceGossipSubBeaconBlockData libp2p_trace_gossipsub_beacon_block = 57 [ json_name = "LIBP2P_TRACE_GOSSIPSUB_BEACON_BLOCK" ];
    // AdditionalLibP2PTraceGossipSubBeaconAttestationData contains additional data about the gossip sub beacon attestation event.
    AdditionalLibP2PTraceGossipSubBeaconAttestationData libp2p_trace_gossipsub_beacon_attestation = 58 [ json_name = "LIBP2P_TRACE_GOSSIPSUB_BEACON_ATTESTATION" ];
    // AdditionalLibP2PTraceGossipSubBlobSidecarData contains additional data about the gossip sub blob sidecar event.
    AdditionalLibP2PTraceGossipSubBlobSidecarData libp2p_trace_gossipsub_blob_sidecar = 59 [ json_name = "LIBP2P_TRACE_GOSSIPSUB_BLOB_SIDECAR" ];
    // AdditionalEthV1ValidatorsData contains additional data about the eth v1 validators.
    AdditionalEthV1ValidatorsData eth_v1_validators = 60 [ json_name = "BEACON_API_ETH_V1_BEACON_VALIDATORS" ];
    // AdditionalMevRelayBidTraceBuilderBlockSubmissionData contains additional data about the mev relay bid trace builder block submission event.
    AdditionalMevRelayBidTraceBuilderBlockSubmissionData mev_relay_bid_trace_builder_block_submission = 61 [ json_name = "MEV_RELAY_BID_TRACE_BUILDER_BLOCK_SUBMISSION" ];
    // AdditionalMevRelayPayloadDeliveredData contains additional data about the proposer payload delivered event.
    AdditionalMevRelayPayloadDeliveredData mev_relay_payload_delivered = 62 [ json_name = "MEV_RELAY_PROPOSER_PAYLOAD_DELIVERED" ];
    // AdditionalEthV3ValidatorBlockData contains additional data about the eth v3 validator block event.
    AdditionalEthV3ValidatorBlockData eth_v3_validator_block = 65 [ json_name = "BEACON_API_ETH_V3_VALIDATOR_BLOCK" ];
    // AdditionalMevRelayValidatorRegistrationData contains additional data about the mev relay validator registration event.
    AdditionalMevRelayValidatorRegistrationData mev_relay_validator_registration = 66 [ json_name = "MEV_RELAY_VALIDATOR_REGISTRATION" ];

    // AdditionalEthV1EventsBlockGossipData contains additional data about the eth
    // v1 block gossip event.
    AdditionalEthV1EventsBlockGossipData eth_v1_events_block_gossip = 67 [ json_name = "BEACON_API_ETH_V1_EVENTS_BLOCK_GOSSIP" ];
<<<<<<< HEAD
    // AdditionalEthV1EventsDataColumnSidecarData contains additional data about the
    // eth v1 data column sidecar event.
    AdditionalEthV1EventsDataColumnSidecarData eth_v1_events_data_column_sidecar = 68 [ json_name = "BEACON_API_ETH_V1_EVENTS_DATA_COLUMN_SIDECAR" ];
=======
    // AdditionalLibP2PTraceDropRPCData contains additional data about the drop RPC event.
    AdditionalLibP2PTraceDropRPCData libp2p_trace_drop_rpc = 68 [ json_name = "LIBP2P_TRACE_DROP_RPC" ];
    // AdditionalLibP2PTraceLeaveData contains additional data about the leave event.
    AdditionalLibP2PTraceLeaveData libp2p_trace_leave = 69 [ json_name = "LIBP2P_TRACE_LEAVE" ];
    // AdditionalLibP2PTraceGraftData contains additional data about the graft event.
    AdditionalLibP2PTraceGraftData libp2p_trace_graft = 70 [ json_name = "LIBP2P_TRACE_GRAFT" ];
    // AdditionalLibP2PTracePruneData contains additional data about the prune event.
    AdditionalLibP2PTracePruneData libp2p_trace_prune = 71 [ json_name = "LIBP2P_TRACE_PRUNE" ];
    // AdditionalLibP2PTraceDuplicateMessageData contains additional data about the duplicate message event.
    AdditionalLibP2PTraceDuplicateMessageData libp2p_trace_duplicate_message = 72 [ json_name = "LIBP2P_TRACE_DUPLICATE_MESSAGE" ];
    // AdditionalLibP2PTraceDeliverMessageData contains additional data about the deliver message event.
    AdditionalLibP2PTraceDeliverMessageData libp2p_trace_deliver_message = 73 [ json_name = "LIBP2P_TRACE_DELIVER_MESSAGE" ];
    // AdditionalLibP2PTracePublishMessageData contains additional data about the publish message event.
    AdditionalLibP2PTracePublishMessageData libp2p_trace_publish_message = 74 [ json_name = "LIBP2P_TRACE_PUBLISH_MESSAGE" ];
    // AdditionalLibP2PTraceRejectMessageData contains additional data about the reject message event.
    AdditionalLibP2PTraceRejectMessageData libp2p_trace_reject_message = 75 [ json_name = "LIBP2P_TRACE_REJECT_MESSAGE" ];
    // AdditionalLibP2PTraceRPCMetaControlIHaveData contains additional data about the rpc meta control i have event.
    AdditionalLibP2PTraceRPCMetaControlIHaveData libp2p_trace_rpc_meta_control_ihave = 76 [ json_name = "LIBP2P_TRACE_RPC_META_CONTROL_IHAVE" ];
    // AdditionalLibP2PTraceRPCMetaControlIWantData contains additional data about the rpc meta control i want event.
    AdditionalLibP2PTraceRPCMetaControlIWantData libp2p_trace_rpc_meta_control_iwant = 77 [ json_name = "LIBP2P_TRACE_RPC_META_CONTROL_IWANT" ];
    // AdditionalLibP2PTraceRPCMetaControlIDontWantData contains additional data about the rpc meta control i dont want event.
    AdditionalLibP2PTraceRPCMetaControlIDontWantData libp2p_trace_rpc_meta_control_idontwant = 78 [ json_name = "LIBP2P_TRACE_RPC_META_CONTROL_IDONTWANT" ];
    // AdditionalLibP2PTraceRPCMetaControlGraftData contains additional data about the rpc meta control graft event.
    AdditionalLibP2PTraceRPCMetaControlGraftData libp2p_trace_rpc_meta_control_graft = 79 [ json_name = "LIBP2P_TRACE_RPC_META_CONTROL_GRAFT" ];
    // AdditionalLibP2PTraceRPCMetaControlPruneData contains additional data about the rpc meta control prune event.
    AdditionalLibP2PTraceRPCMetaControlPruneData libp2p_trace_rpc_meta_control_prune = 80 [ json_name = "LIBP2P_TRACE_RPC_META_CONTROL_PRUNE" ];
    // AdditionalLibP2PTraceRPCMetaSubscriptionData contains additional data about the rpc meta subscription event.
    AdditionalLibP2PTraceRPCMetaSubscriptionData libp2p_trace_rpc_meta_subscription = 81 [ json_name = "LIBP2P_TRACE_RPC_META_SUBSCRIPTION" ];
    // AdditionalLibP2PTraceRPCMetaMessageData contains additional data about the rpc meta message event.
    AdditionalLibP2PTraceRPCMetaMessageData libp2p_trace_rpc_meta_message = 82 [ json_name = "LIBP2P_TRACE_RPC_META_MESSAGE" ];
>>>>>>> 78bc9403
  }

  // ModuleName contains the name of the module that sent the event.
  ModuleName module_name = 63 [ json_name = "module_name" ];

  // PresetName contains the name of the preset that sent the event.
  string preset_name = 64 [ json_name = "preset_name" ];
}

message ServerMeta {
  message Event {
    /// DateTime is the date and time of the event as seen by the server.
    google.protobuf.Timestamp received_date_time = 1
        [ json_name = "received_date_time" ];
  }

  message Geo {
    // City is the city of the client as far as the server is concerned.
    string City = 1 [ json_name = "city" ];
    // Country is the country of the client as far as the server is concerned.
    string Country = 2 [ json_name = "country" ];
    // CountryCode is the country code of the client as far as the server is
    // concerned.
    string CountryCode = 3 [ json_name = "country_code" ];
    // ContinentCode is the continent code of the client as far as the server
    // is concerned.
    string ContinentCode = 4 [ json_name = "continent_code" ];
    // Latitude is the latitude of the client as far as the server is
    // concerned.
    double Latitude = 5 [ json_name = "latitude" ];
    // Longitude is the longitude of the client as far as the server is
    // concerned.
    double Longitude = 6 [ json_name = "longitude" ];
    // AutonomousSystemNumber is the autonomous system number of the client as
    // far as the server is concerned.
    uint32 AutonomousSystemNumber = 7
        [ json_name = "autonomous_system_number" ];
    // AutonomousSystemOrganization is the autonomous system organization of
    // the client as far as the server is concerned.
    string AutonomousSystemOrganization = 8
        [ json_name = "autonomous_system_organization" ];
  }

  message Client {
    // IP is the ip of the client as far as the server is concerned.
    string IP = 1 [ json_name = "ip" ];

    // Geo contains geo information about the client as far as the server is
    // concerned.
    Geo geo = 2;

    // Group contains the group name of the client as far as the server is
    // concerned.
    string Group = 3 [ json_name = "group" ];

    // User contains the user name of the client as far as the server is
    // concerned.
    string User = 4 [ json_name = "user" ];
  }

  message Peer {
    // Geo contains geo information about the peer
    Geo geo = 1;
  }

  message AdditionalBeaconP2PAttestationData { Peer peer = 1; }

  message AdditionalLibp2PTraceConnectedData { Peer peer = 1; }

  message AdditionalLibp2PTraceDisconnectedData { Peer peer = 1; }

  // Event contains information about the event from the server's perspective.
  Event event = 1;

  // Client contains information about the client from the server's perspective.
  Client client = 2;

  // AdditionalData contains additional, computed data as set by the server
  // about the event.
  oneof AdditionalData {
    // AdditionalBeaconP2PAttestation contains additional data on unvalidated
    // beacon attestations that were received over the p2p network.
    AdditionalBeaconP2PAttestationData BEACON_P2P_ATTESTATION = 3
        [ json_name = "BEACON_P2P_ATTESTATION" ];
    // AdditionalLibp2PTraceConnected contains additional data on peer
    // geo location
    AdditionalLibp2PTraceConnectedData LIBP2P_TRACE_CONNECTED = 4
        [ json_name = "LIBP2P_TRACE_CONNECTED" ];
    // AdditionalLibp2PTraceDisconnected contains additional data on peer
    // geo location
    AdditionalLibp2PTraceDisconnectedData LIBP2P_TRACE_DISCONNECTED = 5
        [ json_name = "LIBP2P_TRACE_DISCONNECTED" ];
  }
}

message Meta {
  // Client contains information about the event that is from the client.
  ClientMeta client = 1;
  // Server contains information about the event that is from the server.
  ServerMeta server = 2;
}

message Event {
  enum Name {
    BEACON_API_ETH_V1_EVENTS_UNKNOWN = 0;
    BEACON_API_ETH_V1_EVENTS_BLOCK = 1;
    BEACON_API_ETH_V1_EVENTS_CHAIN_REORG = 2;
    BEACON_API_ETH_V1_EVENTS_FINALIZED_CHECKPOINT = 3;
    BEACON_API_ETH_V1_EVENTS_HEAD = 4;
    BEACON_API_ETH_V1_EVENTS_VOLUNTARY_EXIT = 5;
    BEACON_API_ETH_V1_EVENTS_ATTESTATION = 6;
    BEACON_API_ETH_V1_EVENTS_CONTRIBUTION_AND_PROOF = 7;
    MEMPOOL_TRANSACTION = 8;
    BEACON_API_ETH_V2_BEACON_BLOCK = 9;
    BEACON_API_ETH_V1_DEBUG_FORK_CHOICE = 10;
    BEACON_API_ETH_V1_DEBUG_FORK_CHOICE_REORG = 11;
    BEACON_API_ETH_V1_BEACON_COMMITTEE = 12;
    BEACON_API_ETH_V1_VALIDATOR_ATTESTATION_DATA = 13;
    BEACON_API_ETH_V1_EVENTS_BLOCK_V2 = 14;
    BEACON_API_ETH_V1_EVENTS_CHAIN_REORG_V2 = 15;
    BEACON_API_ETH_V1_EVENTS_FINALIZED_CHECKPOINT_V2 = 16;
    BEACON_API_ETH_V1_EVENTS_HEAD_V2 = 17;
    BEACON_API_ETH_V1_EVENTS_VOLUNTARY_EXIT_V2 = 18;
    BEACON_API_ETH_V1_EVENTS_ATTESTATION_V2 = 19;
    BEACON_API_ETH_V1_EVENTS_CONTRIBUTION_AND_PROOF_V2 = 20;
    MEMPOOL_TRANSACTION_V2 = 21;
    BEACON_API_ETH_V2_BEACON_BLOCK_V2 = 22;
    BEACON_API_ETH_V1_DEBUG_FORK_CHOICE_V2 = 23;
    BEACON_API_ETH_V1_DEBUG_FORK_CHOICE_REORG_V2 = 24;
    BEACON_API_ETH_V2_BEACON_BLOCK_ATTESTER_SLASHING = 25;
    BEACON_API_ETH_V2_BEACON_BLOCK_PROPOSER_SLASHING = 26;
    BEACON_API_ETH_V2_BEACON_BLOCK_VOLUNTARY_EXIT = 27;
    BEACON_API_ETH_V2_BEACON_BLOCK_DEPOSIT = 28;
    BEACON_API_ETH_V2_BEACON_BLOCK_BLS_TO_EXECUTION_CHANGE = 29;
    BEACON_API_ETH_V2_BEACON_BLOCK_EXECUTION_TRANSACTION = 30;
    BEACON_API_ETH_V2_BEACON_BLOCK_WITHDRAWAL = 31;
    BEACON_API_ETH_V1_EVENTS_BLOB_SIDECAR = 32;
    BLOCKPRINT_BLOCK_CLASSIFICATION = 33;
    BEACON_API_ETH_V1_BEACON_BLOB_SIDECAR = 34;
    BEACON_P2P_ATTESTATION = 35;
    BEACON_API_ETH_V1_PROPOSER_DUTY = 36;
    BEACON_API_ETH_V2_BEACON_BLOCK_ELABORATED_ATTESTATION = 37;
    LIBP2P_TRACE_CONNECTED = 38;
    LIBP2P_TRACE_DISCONNECTED = 39;
    LIBP2P_TRACE_ADD_PEER = 40;
    LIBP2P_TRACE_REMOVE_PEER = 41;
    LIBP2P_TRACE_RECV_RPC = 42;
    LIBP2P_TRACE_SEND_RPC = 43;
    LIBP2P_TRACE_DROP_RPC = 44;
    LIBP2P_TRACE_JOIN = 45;
    LIBP2P_TRACE_UNKNOWN = 46;
    LIBP2P_TRACE_HANDLE_METADATA = 47;
    LIBP2P_TRACE_HANDLE_STATUS = 48;
    LIBP2P_TRACE_GOSSIPSUB_BEACON_BLOCK = 49;
    LIBP2P_TRACE_GOSSIPSUB_BEACON_ATTESTATION = 50;
    LIBP2P_TRACE_GOSSIPSUB_BLOB_SIDECAR = 51;
    BEACON_API_ETH_V1_BEACON_VALIDATORS = 52;
    MEV_RELAY_BID_TRACE_BUILDER_BLOCK_SUBMISSION = 53;
    MEV_RELAY_PROPOSER_PAYLOAD_DELIVERED = 54;
    BEACON_API_ETH_V3_VALIDATOR_BLOCK = 55;
    MEV_RELAY_VALIDATOR_REGISTRATION = 56;
    BEACON_API_ETH_V1_EVENTS_BLOCK_GOSSIP = 57;
<<<<<<< HEAD
    BEACON_API_ETH_V1_EVENTS_DATA_COLUMN_SIDECAR = 58;
=======
    LIBP2P_TRACE_LEAVE = 58;
    LIBP2P_TRACE_GRAFT = 59;
    LIBP2P_TRACE_PRUNE = 60;
    LIBP2P_TRACE_DUPLICATE_MESSAGE = 61;
    LIBP2P_TRACE_DELIVER_MESSAGE = 62;
    LIBP2P_TRACE_PUBLISH_MESSAGE = 63;
    LIBP2P_TRACE_REJECT_MESSAGE = 64;
    LIBP2P_TRACE_RPC_META_CONTROL_IHAVE = 65;
    LIBP2P_TRACE_RPC_META_CONTROL_IWANT = 66;
    LIBP2P_TRACE_RPC_META_CONTROL_IDONTWANT = 67;
    LIBP2P_TRACE_RPC_META_CONTROL_GRAFT = 68;
    LIBP2P_TRACE_RPC_META_CONTROL_PRUNE = 69;
    LIBP2P_TRACE_RPC_META_SUBSCRIPTION = 70;
    LIBP2P_TRACE_RPC_META_MESSAGE = 71;
>>>>>>> 78bc9403
  }
  // Name is the name of the event.
  Name name = 1;
  // DateTime is the date and time of the event as seen by the client.
  google.protobuf.Timestamp date_time = 2 [ json_name = "date_time" ];
  // ID is the id of the event.
  string id = 3 [ json_name = "id" ];
}

// DecoratedEvent is an event that has been decorated with additional
// information.
message DecoratedEvent {
  Event event = 1;
  Meta meta = 2;
  oneof data {
    xatu.eth.v1.Attestation eth_v1_events_attestation = 3 [
      json_name = "BEACON_API_ETH_V1_EVENTS_ATTESTATION",
      deprecated = true
    ];
    xatu.eth.v1.EventBlock eth_v1_events_block = 4
        [ json_name = "BEACON_API_ETH_V1_EVENTS_BLOCK", deprecated = true ];
    xatu.eth.v1.EventChainReorg eth_v1_events_chain_reorg = 5 [
      json_name = "BEACON_API_ETH_V1_EVENTS_CHAIN_REORG",
      deprecated = true
    ];
    xatu.eth.v1.EventFinalizedCheckpoint eth_v1_events_finalized_checkpoint = 6
        [
          json_name = "BEACON_API_ETH_V1_EVENTS_FINALIZED_CHECKPOINT",
          deprecated = true
        ];
    xatu.eth.v1.EventHead eth_v1_events_head = 7
        [ json_name = "BEACON_API_ETH_V1_EVENTS_HEAD", deprecated = true ];
    xatu.eth.v1.EventVoluntaryExit eth_v1_events_voluntary_exit = 8 [
      json_name = "BEACON_API_ETH_V1_EVENTS_VOLUNTARY_EXIT",
      deprecated = true
    ];
    xatu.eth.v1.EventContributionAndProof eth_v1_events_contribution_and_proof =
        9 [
          json_name = "BEACON_API_ETH_V1_EVENTS_CONTRIBUTION_AND_PROOF",
          deprecated = true
        ];
    string mempool_transaction = 10
        [ json_name = "MEMPOOL_TRANSACTION", deprecated = true ];
    xatu.eth.v2.EventBlock eth_v2_beacon_block = 11
        [ json_name = "BEACON_API_ETH_V2_BEACON_BLOCK", deprecated = true ];
    xatu.eth.v1.ForkChoice eth_v1_fork_choice = 12 [
      json_name = "BEACON_API_ETH_V1_DEBUG_FORK_CHOICE",
      deprecated = true
    ];
    DebugForkChoiceReorg eth_v1_fork_choice_reorg = 13 [
      json_name = "BEACON_API_ETH_V1_DEBUG_FORK_CHOICE_REORG",
      deprecated = true
    ];
    xatu.eth.v1.Committee eth_v1_beacon_committee = 14
        [ json_name = "BEACON_API_ETH_V1_BEACON_COMMITTEE" ];
    xatu.eth.v1.AttestationDataV2 eth_v1_validator_attestation_data = 15
        [ json_name = "BEACON_API_ETH_V1_VALIDATOR_ATTESTATION_DATA" ];
    xatu.eth.v1.AttestationV2 eth_v1_events_attestation_v2 = 16
        [ json_name = "BEACON_API_ETH_V1_EVENTS_ATTESTATION_V2" ];
    xatu.eth.v1.EventBlockV2 eth_v1_events_block_v2 = 17
        [ json_name = "BEACON_API_ETH_V1_EVENTS_BLOCK_V2" ];
    xatu.eth.v1.EventChainReorgV2 eth_v1_events_chain_reorg_v2 = 18
        [ json_name = "BEACON_API_ETH_V1_EVENTS_CHAIN_REORG_V2" ];
    xatu.eth.v1.EventFinalizedCheckpointV2
        eth_v1_events_finalized_checkpoint_v2 = 19
        [ json_name = "BEACON_API_ETH_V1_EVENTS_FINALIZED_CHECKPOINT_V2" ];
    xatu.eth.v1.EventHeadV2 eth_v1_events_head_v2 = 20
        [ json_name = "BEACON_API_ETH_V1_EVENTS_HEAD_V2" ];
    xatu.eth.v1.EventVoluntaryExitV2 eth_v1_events_voluntary_exit_v2 = 21
        [ json_name = "BEACON_API_ETH_V1_EVENTS_VOLUNTARY_EXIT_V2" ];
    xatu.eth.v1.EventContributionAndProofV2
        eth_v1_events_contribution_and_proof_v2 = 22
        [ json_name = "BEACON_API_ETH_V1_EVENTS_CONTRIBUTION_AND_PROOF_V2" ];
    string mempool_transaction_v2 = 23 [ json_name = "MEMPOOL_TRANSACTION_V2" ];
    xatu.eth.v2.EventBlockV2 eth_v2_beacon_block_v2 = 24
        [ json_name = "BEACON_API_ETH_V2_BEACON_BLOCK_V2" ];
    xatu.eth.v1.ForkChoiceV2 eth_v1_fork_choice_v2 = 25
        [ json_name = "BEACON_API_ETH_V1_DEBUG_FORK_CHOICE_V2" ];
    DebugForkChoiceReorgV2 eth_v1_fork_choice_reorg_v2 = 26
        [ json_name = "BEACON_API_ETH_V1_DEBUG_FORK_CHOICE_REORG_V2" ];
    xatu.eth.v1.AttesterSlashingV2 eth_v2_beacon_block_attester_slashing = 27
        [ json_name = "BEACON_API_ETH_V2_BEACON_BLOCK_ATTESTER_SLASHING" ];
    xatu.eth.v1.ProposerSlashingV2 eth_v2_beacon_block_proposer_slashing = 28
        [ json_name = "BEACON_API_ETH_V2_BEACON_BLOCK_PROPOSER_SLASHING" ];
    xatu.eth.v1.SignedVoluntaryExitV2 eth_v2_beacon_block_voluntary_exit = 29
        [ json_name = "BEACON_API_ETH_V2_BEACON_BLOCK_VOLUNTARY_EXIT" ];
    xatu.eth.v1.DepositV2 eth_v2_beacon_block_deposit = 30
        [ json_name = "BEACON_API_ETH_V2_BEACON_BLOCK_DEPOSIT" ];
    xatu.eth.v2.SignedBLSToExecutionChangeV2
        eth_v2_beacon_block_bls_to_execution_change = 31
        [ json_name =
              "BEACON_API_ETH_V2_BEACON_BLOCK_BLS_TO_EXECUTION_CHANGE" ];
    xatu.eth.v1.Transaction eth_v2_beacon_block_execution_transaction = 32
        [ json_name = "BEACON_API_ETH_V2_BEACON_BLOCK_EXECUTION_TRANSACTION" ];
    xatu.eth.v1.WithdrawalV2 eth_v2_beacon_block_withdrawal = 33
        [ json_name = "BEACON_API_ETH_V2_BEACON_BLOCK_WITHDRAWAL" ];
    xatu.eth.v1.EventBlobSidecar eth_v1_events_blob_sidecar = 34
        [ json_name = "BEACON_API_ETH_V1_EVENTS_BLOB_SIDECAR" ];
    xatu.blockprint.BlockClassification blockprint_block_classification = 35
        [ json_name = "BLOCKPRINT_BLOCK_CLASSIFICATION" ];
    xatu.eth.v1.BlobSidecar eth_v1_beacon_block_blob_sidecar = 36
        [ json_name = "BEACON_API_ETH_V1_BEACON_BLOB_SIDECAR" ];
    xatu.eth.v1.AttestationV2 beacon_p2p_attestation = 37
        [ json_name = "BEACON_P2P_ATTESTATION" ];
    xatu.eth.v1.ProposerDuty eth_v1_proposer_duty = 38
        [ json_name = "BEACON_API_ETH_V1_PROPOSER_DUTY" ];
    xatu.eth.v1.ElaboratedAttestation
        eth_v2_beacon_block_elaborated_attestation = 39
        [ json_name = "BEACON_API_ETH_V2_BEACON_BLOCK_ELABORATED_ATTESTATION" ];
    xatu.libp2p.AddPeer libp2p_trace_add_peer = 40
        [ json_name = "LIBP2P_TRACE_ADD_PEER" ];
    xatu.libp2p.RemovePeer libp2p_trace_remove_peer = 41
        [ json_name = "LIBP2P_TRACE_REMOVE_PEER" ];
    xatu.libp2p.RecvRPC libp2p_trace_recv_rpc = 42
        [ json_name = "LIBP2P_TRACE_RECV_RPC" ];
    xatu.libp2p.SendRPC libp2p_trace_send_rpc = 43
        [ json_name = "LIBP2P_TRACE_SEND_RPC" ];
    xatu.libp2p.Join libp2p_trace_join = 44
        [ json_name = "LIBP2P_TRACE_JOIN" ];
    xatu.libp2p.Connected libp2p_trace_connected = 45
        [ json_name = "LIBP2P_TRACE_CONNECTED" ];
    xatu.libp2p.Disconnected libp2p_trace_disconnected = 46
        [ json_name = "LIBP2P_TRACE_DISCONNECTED" ];
    xatu.libp2p.HandleMetadata libp2p_trace_handle_metadata = 47
        [ json_name = "LIBP2P_TRACE_HANDLE_METADATA" ];
    xatu.libp2p.HandleStatus libp2p_trace_handle_status = 48
        [ json_name = "LIBP2P_TRACE_HANDLE_STATUS" ];
    xatu.libp2p.gossipsub.eth.BeaconBlock libp2p_trace_gossipsub_beacon_block = 49
        [ json_name = "LIBP2P_TRACE_GOSSIPSUB_BEACON_BLOCK" ];
    xatu.eth.v1.Attestation libp2p_trace_gossipsub_beacon_attestation = 50
        [ json_name = "LIBP2P_TRACE_GOSSIPSUB_BEACON_ATTESTATION" ];
    xatu.libp2p.gossipsub.eth.BlobSidecar libp2p_trace_gossipsub_blob_sidecar = 51
        [ json_name = "LIBP2P_TRACE_GOSSIPSUB_BLOB_SIDECAR" ];
    Validators eth_v1_validators = 52
        [ json_name = "BEACON_API_ETH_V1_BEACON_VALIDATORS" ];
    xatu.mevrelay.BidTrace mev_relay_bid_trace_builder_block_submission = 53
        [ json_name = "MEV_RELAY_BID_TRACE_BUILDER_BLOCK_SUBMISSION" ];
    xatu.mevrelay.ProposerPayloadDelivered mev_relay_payload_delivered = 54
        [ json_name = "MEV_RELAY_PROPOSER_PAYLOAD_DELIVERED" ];
    xatu.eth.v2.EventBlockV2 eth_v3_validator_block = 55
        [ json_name = "BEACON_API_ETH_V3_VALIDATOR_BLOCK" ];
    xatu.mevrelay.ValidatorRegistration mev_relay_validator_registration = 56
        [ json_name = "MEV_RELAY_VALIDATOR_REGISTRATION" ];

    xatu.eth.v1.EventBlockGossip eth_v1_events_block_gossip = 57
        [ json_name = "BEACON_API_ETH_V1_EVENTS_BLOCK_GOSSIP" ];
<<<<<<< HEAD
    xatu.eth.v1.EventDataColumnSidecar eth_v1_events_data_column_sidecar = 58
        [ json_name = "BEACON_API_ETH_V1_EVENTS_DATA_COLUMN_SIDECAR" ];
=======
    xatu.libp2p.DropRPC libp2p_trace_drop_rpc = 58
        [ json_name = "LIBP2P_TRACE_DROP_RPC" ];
    xatu.libp2p.Leave libp2p_trace_leave = 59
        [ json_name = "LIBP2P_TRACE_LEAVE" ];
    xatu.libp2p.Graft libp2p_trace_graft = 60
        [ json_name = "LIBP2P_TRACE_GRAFT" ];
    xatu.libp2p.Prune libp2p_trace_prune = 61
        [ json_name = "LIBP2P_TRACE_PRUNE" ];
    xatu.libp2p.DuplicateMessage libp2p_trace_duplicate_message = 62
        [ json_name = "LIBP2P_TRACE_DUPLICATE_MESSAGE" ];
    xatu.libp2p.DeliverMessage libp2p_trace_deliver_message = 63
        [ json_name = "LIBP2P_TRACE_DELIVER_MESSAGE" ];
    xatu.libp2p.PublishMessage libp2p_trace_publish_message = 64
        [ json_name = "LIBP2P_TRACE_PUBLISH_MESSAGE" ];
    xatu.libp2p.RejectMessage libp2p_trace_reject_message = 65
        [ json_name = "LIBP2P_TRACE_REJECT_MESSAGE" ];
    xatu.libp2p.ControlIHaveMetaItem libp2p_trace_rpc_meta_control_ihave = 66
        [ json_name = "LIBP2P_TRACE_RPC_META_CONTROL_IHAVE" ];
    xatu.libp2p.ControlIWantMetaItem libp2p_trace_rpc_meta_control_iwant = 67
        [ json_name = "LIBP2P_TRACE_RPC_META_CONTROL_IWANT" ];
    xatu.libp2p.ControlIDontWantMetaItem libp2p_trace_rpc_meta_control_idontwant = 68
        [ json_name = "LIBP2P_TRACE_RPC_META_CONTROL_IDONTWANT" ];
    xatu.libp2p.ControlGraftMetaItem libp2p_trace_rpc_meta_control_graft = 69
        [ json_name = "LIBP2P_TRACE_RPC_META_CONTROL_GRAFT" ];
    xatu.libp2p.ControlPruneMetaItem libp2p_trace_rpc_meta_control_prune = 70
        [ json_name = "LIBP2P_TRACE_RPC_META_CONTROL_PRUNE" ];
    xatu.libp2p.SubMetaItem libp2p_trace_rpc_meta_subscription = 71
        [ json_name = "LIBP2P_TRACE_RPC_META_SUBSCRIPTION" ];
    xatu.libp2p.MessageMetaItem libp2p_trace_rpc_meta_message = 72
        [ json_name = "LIBP2P_TRACE_RPC_META_MESSAGE" ];
>>>>>>> 78bc9403
  };
}
<|MERGE_RESOLUTION|>--- conflicted
+++ resolved
@@ -1341,11 +1341,6 @@
     // AdditionalEthV1EventsBlockGossipData contains additional data about the eth
     // v1 block gossip event.
     AdditionalEthV1EventsBlockGossipData eth_v1_events_block_gossip = 67 [ json_name = "BEACON_API_ETH_V1_EVENTS_BLOCK_GOSSIP" ];
-<<<<<<< HEAD
-    // AdditionalEthV1EventsDataColumnSidecarData contains additional data about the
-    // eth v1 data column sidecar event.
-    AdditionalEthV1EventsDataColumnSidecarData eth_v1_events_data_column_sidecar = 68 [ json_name = "BEACON_API_ETH_V1_EVENTS_DATA_COLUMN_SIDECAR" ];
-=======
     // AdditionalLibP2PTraceDropRPCData contains additional data about the drop RPC event.
     AdditionalLibP2PTraceDropRPCData libp2p_trace_drop_rpc = 68 [ json_name = "LIBP2P_TRACE_DROP_RPC" ];
     // AdditionalLibP2PTraceLeaveData contains additional data about the leave event.
@@ -1376,7 +1371,9 @@
     AdditionalLibP2PTraceRPCMetaSubscriptionData libp2p_trace_rpc_meta_subscription = 81 [ json_name = "LIBP2P_TRACE_RPC_META_SUBSCRIPTION" ];
     // AdditionalLibP2PTraceRPCMetaMessageData contains additional data about the rpc meta message event.
     AdditionalLibP2PTraceRPCMetaMessageData libp2p_trace_rpc_meta_message = 82 [ json_name = "LIBP2P_TRACE_RPC_META_MESSAGE" ];
->>>>>>> 78bc9403
+    // AdditionalEthV1EventsDataColumnSidecarData contains additional data about the
+    // eth v1 data column sidecar event.
+    AdditionalEthV1EventsDataColumnSidecarData eth_v1_events_data_column_sidecar = 83 [ json_name = "BEACON_API_ETH_V1_EVENTS_DATA_COLUMN_SIDECAR" ];
   }
 
   // ModuleName contains the name of the module that sent the event.
@@ -1539,9 +1536,6 @@
     BEACON_API_ETH_V3_VALIDATOR_BLOCK = 55;
     MEV_RELAY_VALIDATOR_REGISTRATION = 56;
     BEACON_API_ETH_V1_EVENTS_BLOCK_GOSSIP = 57;
-<<<<<<< HEAD
-    BEACON_API_ETH_V1_EVENTS_DATA_COLUMN_SIDECAR = 58;
-=======
     LIBP2P_TRACE_LEAVE = 58;
     LIBP2P_TRACE_GRAFT = 59;
     LIBP2P_TRACE_PRUNE = 60;
@@ -1556,7 +1550,7 @@
     LIBP2P_TRACE_RPC_META_CONTROL_PRUNE = 69;
     LIBP2P_TRACE_RPC_META_SUBSCRIPTION = 70;
     LIBP2P_TRACE_RPC_META_MESSAGE = 71;
->>>>>>> 78bc9403
+    BEACON_API_ETH_V1_EVENTS_DATA_COLUMN_SIDECAR = 72;
   }
   // Name is the name of the event.
   Name name = 1;
@@ -1703,10 +1697,6 @@
 
     xatu.eth.v1.EventBlockGossip eth_v1_events_block_gossip = 57
         [ json_name = "BEACON_API_ETH_V1_EVENTS_BLOCK_GOSSIP" ];
-<<<<<<< HEAD
-    xatu.eth.v1.EventDataColumnSidecar eth_v1_events_data_column_sidecar = 58
-        [ json_name = "BEACON_API_ETH_V1_EVENTS_DATA_COLUMN_SIDECAR" ];
-=======
     xatu.libp2p.DropRPC libp2p_trace_drop_rpc = 58
         [ json_name = "LIBP2P_TRACE_DROP_RPC" ];
     xatu.libp2p.Leave libp2p_trace_leave = 59
@@ -1737,6 +1727,7 @@
         [ json_name = "LIBP2P_TRACE_RPC_META_SUBSCRIPTION" ];
     xatu.libp2p.MessageMetaItem libp2p_trace_rpc_meta_message = 72
         [ json_name = "LIBP2P_TRACE_RPC_META_MESSAGE" ];
->>>>>>> 78bc9403
+    xatu.eth.v1.EventDataColumnSidecar eth_v1_events_data_column_sidecar = 73
+        [ json_name = "BEACON_API_ETH_V1_EVENTS_DATA_COLUMN_SIDECAR" ];
   };
 }
