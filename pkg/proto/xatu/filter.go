--- conflicted
+++ resolved
@@ -57,21 +57,10 @@
 func (f *eventFilter) ShouldBeDropped(event *DecoratedEvent) (bool, error) {
 	if event == nil {
 		return true, errors.New("event is nil")
-<<<<<<< HEAD
 	}
 
 	if event.Event == nil {
 		return true, errors.New("event.event is nil")
-	}
-
-	if event.Event.Name == 0 {
-		return true, errors.New("event.event.name is invalid")
-=======
-	}
-
-	if event.Event == nil {
-		return true, errors.New("event.event is nil")
->>>>>>> 7656a9fd
 	}
 
 	if len(f.eventNames) == 0 {
