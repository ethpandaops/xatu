package xatu

import (
	"testing"

	"github.com/stretchr/testify/assert"
)

func TestNewEventFilter(t *testing.T) {
	testConfig := &EventFilterConfig{
		EventNames: []string{},
	}

	filter, err := NewEventFilter(testConfig)
	if err != nil {
		t.Fatal(err)
	}

	assert.NotNil(t, filter)
}

func TestNewEventFilter_InvalidName(t *testing.T) {
	testConfig := &EventFilterConfig{
		EventNames: []string{"InvalidEventName"},
	}

	_, err := NewEventFilter(testConfig)

	assert.Error(t, err)
}

func TestEventFilter_Apply(t *testing.T) {
	testEvents := []*DecoratedEvent{{
		Event: &Event{
			Name: Event_BEACON_API_ETH_V1_DEBUG_FORK_CHOICE,
		},
	}, {
		Event: &Event{
			Name: Event_BEACON_API_ETH_V1_EVENTS_ATTESTATION,
		},
	}, {
		Event: &Event{
			Name: Event_BEACON_API_ETH_V1_EVENTS_BLOCK,
		},
	}}

	testConfig := &EventFilterConfig{
		EventNames: []string{Event_BEACON_API_ETH_V1_DEBUG_FORK_CHOICE.String()},
	}

	filter, err := NewEventFilter(testConfig)
	if err != nil {
		t.Fatal(err)
	}

	filteredEvents := []*DecoratedEvent{}

	for _, event := range testEvents {
		shouldBeDropped, err := filter.ShouldBeDropped(event)
		if err != nil {
			t.Fatal(err)
		}

		if !shouldBeDropped {
			filteredEvents = append(filteredEvents, event)
		}
	}

	assert.Len(t, filteredEvents, 1)
	assert.Equal(t, testEvents[0], filteredEvents[0])
}

func TestEventFilter_ShouldBeDropped(t *testing.T) {
	testEvent := &DecoratedEvent{
		Event: &Event{
			Name: Event_BEACON_API_ETH_V1_DEBUG_FORK_CHOICE,
		},
	}

	testConfig := &EventFilterConfig{
		EventNames: []string{Event_BEACON_API_ETH_V1_EVENTS_FINALIZED_CHECKPOINT.String()},
	}
	filter, _ := NewEventFilter(testConfig)

	shouldBeDropped, err := filter.ShouldBeDropped(testEvent)
	if err != nil {
		t.Fatal(err)
	}

	assert.True(t, shouldBeDropped)
}

func TestEventFilter_AllowEverythingWhenEmpty(t *testing.T) {
	events := []*DecoratedEvent{}

	for _, eventName := range Event_Name_value {
		events = append(events, &DecoratedEvent{
			Event: &Event{
				Name: Event_Name(eventName),
			},
		})
	}

	emptyConfig := &EventFilterConfig{}

<<<<<<< HEAD
	filteredEvents := []*DecoratedEvent{}

	for _, event := range events {
		shouldBeDropped, err := filter.ShouldBeDropped(event)
		if err != nil {
			t.Fatal(err)
		}

		if !shouldBeDropped {
			filteredEvents = append(filteredEvents, event)
		}
=======
	filter, err := NewEventFilter(emptyConfig)
	if err != nil {
		t.Fatal(err)
>>>>>>> e42af231
	}

	filteredEvents := []*DecoratedEvent{}

	for _, event := range events {
		shouldBeDropped, err := filter.ShouldBeDropped(event)
		if err != nil {
			t.Fatal(err)
		}

		if !shouldBeDropped {
			filteredEvents = append(filteredEvents, event)
		}
	}

	assert.Equal(t, events, filteredEvents)
}<|MERGE_RESOLUTION|>--- conflicted
+++ resolved
@@ -103,23 +103,9 @@
 
 	emptyConfig := &EventFilterConfig{}
 
-<<<<<<< HEAD
-	filteredEvents := []*DecoratedEvent{}
-
-	for _, event := range events {
-		shouldBeDropped, err := filter.ShouldBeDropped(event)
-		if err != nil {
-			t.Fatal(err)
-		}
-
-		if !shouldBeDropped {
-			filteredEvents = append(filteredEvents, event)
-		}
-=======
 	filter, err := NewEventFilter(emptyConfig)
 	if err != nil {
 		t.Fatal(err)
->>>>>>> e42af231
 	}
 
 	filteredEvents := []*DecoratedEvent{}
@@ -133,7 +119,19 @@
 		if !shouldBeDropped {
 			filteredEvents = append(filteredEvents, event)
 		}
+
+	}
+
+	for _, event := range events {
+		shouldBeDropped, err := filter.ShouldBeDropped(event)
+		if err != nil {
+			t.Fatal(err)
+		}
+
+		if !shouldBeDropped {
+			filteredEvents = append(filteredEvents, event)
+		}
 	}
 
 	assert.Equal(t, events, filteredEvents)
-}+}
