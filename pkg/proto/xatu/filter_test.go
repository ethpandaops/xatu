package xatu

import (
	"testing"

	"github.com/stretchr/testify/assert"
)

func TestNewEventFilter(t *testing.T) {
	testConfig := &EventFilterConfig{
		EventNames: []string{},
	}

	filter, err := NewEventFilter(testConfig)
	if err != nil {
		t.Fatal(err)
	}

	assert.NotNil(t, filter)
}

func TestNewEventFilter_InvalidName(t *testing.T) {
	testConfig := &EventFilterConfig{
		EventNames: []string{"InvalidEventName"},
	}

	_, err := NewEventFilter(testConfig)

	assert.Error(t, err)
}

func TestEventFilter_Apply(t *testing.T) {
	testEvents := []*DecoratedEvent{{
		Event: &Event{
			Name: Event_BEACON_API_ETH_V1_DEBUG_FORK_CHOICE,
		},
	}, {
		Event: &Event{
			Name: Event_BEACON_API_ETH_V1_EVENTS_ATTESTATION,
		},
	}, {
		Event: &Event{
			Name: Event_BEACON_API_ETH_V1_EVENTS_BLOCK,
		},
	}}

	testConfig := &EventFilterConfig{
		EventNames: []string{Event_BEACON_API_ETH_V1_DEBUG_FORK_CHOICE.String()},
	}

	filter, err := NewEventFilter(testConfig)
	if err != nil {
		t.Fatal(err)
	}

	filteredEvents := []*DecoratedEvent{}

	for _, event := range testEvents {
		shouldBeDropped, err := filter.ShouldBeDropped(event)
		if err != nil {
			t.Fatal(err)
		}

		if !shouldBeDropped {
			filteredEvents = append(filteredEvents, event)
		}
	}

	assert.Len(t, filteredEvents, 1)
	assert.Equal(t, testEvents[0], filteredEvents[0])
}

func TestEventFilter_ShouldBeDropped(t *testing.T) {
	testEvent := &DecoratedEvent{
		Event: &Event{
			Name: Event_BEACON_API_ETH_V1_DEBUG_FORK_CHOICE,
		},
	}

	testConfig := &EventFilterConfig{
		EventNames: []string{Event_BEACON_API_ETH_V1_EVENTS_FINALIZED_CHECKPOINT.String()},
	}
	filter, _ := NewEventFilter(testConfig)

	shouldBeDropped, err := filter.ShouldBeDropped(testEvent)
	if err != nil {
		t.Fatal(err)
	}

	assert.True(t, shouldBeDropped)
}

func TestEventFilter_AllowEverythingWhenEmpty(t *testing.T) {
	events := []*DecoratedEvent{}

	for _, eventName := range Event_Name_value {
		if eventName == int32(Event_BEACON_API_ETH_V1_EVENTS_UNKNOWN) {
			continue
		}

		events = append(events, &DecoratedEvent{
			Event: &Event{
				Name: Event_Name(eventName),
			},
		})
	}

	emptyConfig := &EventFilterConfig{}

<<<<<<< HEAD
	filteredEvents := []*DecoratedEvent{}

	for _, event := range events {
		shouldBeDropped, err := filter.ShouldBeDropped(event)
		if err != nil {
			t.Fatal(err)
		}

		if !shouldBeDropped {
			filteredEvents = append(filteredEvents, event)
		}
=======
	filter, err := NewEventFilter(emptyConfig)
	if err != nil {
		t.Fatal(err)
>>>>>>> 7656a9fd
	}

	filteredEvents := []*DecoratedEvent{}

	for _, event := range events {
		shouldBeDropped, err := filter.ShouldBeDropped(event)
		if err != nil {
			t.Fatal(err)
		}

		if !shouldBeDropped {
			filteredEvents = append(filteredEvents, event)
		}
	}

	assert.Equal(t, events, filteredEvents)
}<|MERGE_RESOLUTION|>--- conflicted
+++ resolved
@@ -107,23 +107,9 @@
 
 	emptyConfig := &EventFilterConfig{}
 
-<<<<<<< HEAD
-	filteredEvents := []*DecoratedEvent{}
-
-	for _, event := range events {
-		shouldBeDropped, err := filter.ShouldBeDropped(event)
-		if err != nil {
-			t.Fatal(err)
-		}
-
-		if !shouldBeDropped {
-			filteredEvents = append(filteredEvents, event)
-		}
-=======
 	filter, err := NewEventFilter(emptyConfig)
 	if err != nil {
 		t.Fatal(err)
->>>>>>> 7656a9fd
 	}
 
 	filteredEvents := []*DecoratedEvent{}
