--- conflicted
+++ resolved
@@ -17,15 +17,13 @@
 func (s *Sentry) handleBlock(ctx context.Context, event *v1.BlockEvent) error {
 	s.log.Debug("BlockEvent received")
 
-<<<<<<< HEAD
 	if err := s.beacon.Synced(ctx); err != nil {
 		s.log.WithError(err).Error("Not synced, skipping block")
 
 		return nil
 	}
-=======
+
 	now := time.Now().Add(s.clockDrift)
->>>>>>> cb16c762
 
 	hash, err := hashstructure.Hash(event, hashstructure.FormatV2, nil)
 	if err != nil {
