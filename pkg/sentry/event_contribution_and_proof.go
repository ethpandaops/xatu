--- conflicted
+++ resolved
@@ -15,15 +15,13 @@
 )
 
 func (s *Sentry) handleContributionAndProof(ctx context.Context, event *altair.SignedContributionAndProof) error {
-<<<<<<< HEAD
+	s.log.Debug("Contribution and proof received")
+
 	if err := s.beacon.Synced(ctx); err != nil {
 		return nil
 	}
-=======
-	s.log.Debug("Contribution and proof received")
 
 	now := time.Now().Add(s.clockDrift)
->>>>>>> cb16c762
 
 	hash, err := hashstructure.Hash(event, hashstructure.FormatV2, nil)
 	if err != nil {
