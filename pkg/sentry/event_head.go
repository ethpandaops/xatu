package sentry

import (
	"context"
	"fmt"
	"time"

	v1 "github.com/attestantio/go-eth2-client/api/v1"
	xatuethv1 "github.com/ethpandaops/xatu/pkg/proto/eth/v1"
	"github.com/ethpandaops/xatu/pkg/proto/xatu"
	hashstructure "github.com/mitchellh/hashstructure/v2"
	ttlcache "github.com/savid/ttlcache/v3"
	"github.com/sirupsen/logrus"
	"google.golang.org/protobuf/types/known/timestamppb"
)

func (s *Sentry) handleHead(ctx context.Context, event *v1.HeadEvent) error {
	s.log.Debug("Head received")

<<<<<<< HEAD
	if err := s.beacon.Synced(ctx); err != nil {
		return nil
	}
=======
	now := time.Now().Add(s.clockDrift)
>>>>>>> cb16c762

	hash, err := hashstructure.Hash(event, hashstructure.FormatV2, nil)
	if err != nil {
		return err
	}

	item, retrieved := s.duplicateCache.Head.GetOrSet(fmt.Sprint(hash), now, ttlcache.DefaultTTL)
	if retrieved {
		s.log.WithFields(logrus.Fields{
			"hash":                  hash,
			"time_since_first_item": time.Since(item.Value()),
			"slot":                  event.Slot,
		}).Debug("Duplicate head event received")
		// TODO(savid): add metrics
		return nil
	}

	meta, err := s.createNewClientMeta(ctx)
	if err != nil {
		return err
	}

	decoratedEvent := &xatu.DecoratedEvent{
		Event: &xatu.Event{
			Name:     xatu.Event_BEACON_API_ETH_V1_EVENTS_HEAD,
			DateTime: timestamppb.New(now),
		},
		Meta: &xatu.Meta{
			Client: meta,
		},
		Data: &xatu.DecoratedEvent_EthV1Head{
			EthV1Head: &xatuethv1.EventHead{
				Slot:                      uint64(event.Slot),
				Block:                     xatuethv1.RootAsString(event.Block),
				State:                     xatuethv1.RootAsString(event.State),
				EpochTransition:           event.EpochTransition,
				PreviousDutyDependentRoot: xatuethv1.RootAsString(event.PreviousDutyDependentRoot),
				CurrentDutyDependentRoot:  xatuethv1.RootAsString(event.CurrentDutyDependentRoot),
			},
		},
	}

	additionalData, err := s.getHeadData(ctx, event, meta, now)
	if err != nil {
		s.log.WithError(err).Error("Failed to get extra head data")
	} else {
		decoratedEvent.Meta.Client.AdditionalData = &xatu.ClientMeta_Head{
			Head: additionalData,
		}
	}

	return s.handleNewDecoratedEvent(ctx, decoratedEvent)
}

//nolint:dupl // Not worth refactoring to save a few lines.
func (s *Sentry) getHeadData(ctx context.Context, event *v1.HeadEvent, meta *xatu.ClientMeta, eventTime time.Time) (*xatu.ClientMeta_AdditionalHeadData, error) {
	extra := &xatu.ClientMeta_AdditionalHeadData{}

	slot := s.beacon.Metadata().Wallclock().Slots().FromNumber(uint64(event.Slot))
	epoch := s.beacon.Metadata().Wallclock().Epochs().FromSlot(uint64(event.Slot))

	extra.Slot = &xatu.Slot{
		StartDateTime: timestamppb.New(slot.TimeWindow().Start()),
	}

	extra.Epoch = &xatu.Epoch{
		Number:        epoch.Number(),
		StartDateTime: timestamppb.New(epoch.TimeWindow().Start()),
	}

	extra.Propagation = &xatu.Propagation{
		SlotStartDiff: uint64(eventTime.Sub(slot.TimeWindow().Start()).Milliseconds()),
	}

	return extra, nil
}<|MERGE_RESOLUTION|>--- conflicted
+++ resolved
@@ -17,13 +17,11 @@
 func (s *Sentry) handleHead(ctx context.Context, event *v1.HeadEvent) error {
 	s.log.Debug("Head received")
 
-<<<<<<< HEAD
 	if err := s.beacon.Synced(ctx); err != nil {
 		return nil
 	}
-=======
+
 	now := time.Now().Add(s.clockDrift)
->>>>>>> cb16c762
 
 	hash, err := hashstructure.Hash(event, hashstructure.FormatV2, nil)
 	if err != nil {
