--- conflicted
+++ resolved
@@ -20,7 +20,57 @@
 type Type string
 
 var (
-<<<<<<< HEAD
+	TypeUnknown                                     Type = "unknown"
+	TypeBeaconETHV1EventsBlock                      Type = v1.EventsBlockType
+	TypeBeaconETHV1EventsBlockV2                    Type = v1.EventsBlockV2Type
+	TypeBeaconETHV1EventsChainReorg                 Type = v1.EventsChainReorgType
+	TypeBeaconETHV1EventsChainReorgV2               Type = v1.EventsChainReorgV2Type
+	TypeBeaconETHV1EventsFinalizedCheckpoint        Type = v1.EventsFinalizedCheckpointType
+	TypeBeaconETHV1EventsFinalizedCheckpointV2      Type = v1.EventsFinalizedCheckpointV2Type
+	TypeBeaconETHV1EventsHead                       Type = v1.EventsHeadType
+	TypeBeaconETHV1EventsHeadV2                     Type = v1.EventsHeadV2Type
+	TypeBeaconETHV1EventsVoluntaryExit              Type = v1.EventsVoluntaryExitType
+	TypeBeaconETHV1EventsVoluntaryExitV2            Type = v1.EventsVoluntaryExitV2Type
+	TypeBeaconETHV1EventsAttestation                Type = v1.EventsAttestationType
+	TypeBeaconETHV1EventsAttestationV2              Type = v1.EventsAttestationV2Type
+	TypeBeaconETHV1EventsContributionAndProof       Type = v1.EventsContributionAndProofType
+	TypeBeaconETHV1EventsContributionAndProofV2     Type = v1.EventsContributionAndProofV2Type
+	TypeMempoolTransaction                          Type = mempool.TransactionType
+	TypeMempoolTransactionV2                        Type = mempool.TransactionV2Type
+	TypeBeaconETHV2BeaconBlock                      Type = v2.BeaconBlockType
+	TypeBeaconETHV2BeaconBlockV2                    Type = v2.BeaconBlockV2Type
+	TypeDebugForkChoice                             Type = v1.DebugForkChoiceType
+	TypeDebugForkChoiceV2                           Type = v1.DebugForkChoiceV2Type
+	TypeDebugForkChoiceReorg                        Type = v1.DebugForkChoiceReorgType
+	TypeDebugForkChoiceReorgV2                      Type = v1.DebugForkChoiceReorgV2Type
+	TypeBeaconEthV1BeaconCommittee                  Type = v1.BeaconCommitteeType
+	TypeBeaconEthV1ValidatorAttestationData         Type = v1.ValidatorAttestationDataType
+	TypeBeaconEthV2BeaconBlockAttesterSlashing      Type = v2.BeaconBlockAttesterSlashingType
+	TypeBeaconEthV2BeaconBlockProposerSlashing      Type = v2.BeaconBlockProposerSlashingType
+	TypeBeaconEthV2BeaconBlockVoluntaryExit         Type = v2.BeaconBlockVoluntaryExitType
+	TypeBeaconEthV2BeaconBlockDeposit               Type = v2.BeaconBlockDepositType
+	TypeBeaconEthV2BeaconExecutionTransaction       Type = v2.BeaconBlockExecutionTransactionType
+	TypeBeaconEthV2BeaconBLSToExecutionChange       Type = v2.BeaconBlockBLSToExecutionChangeType
+	TypeBeaconEthV2BeaconWithdrawal                 Type = v2.BeaconBlockWithdrawalType
+	TypeBlockprintBlockClassification               Type = blockprint.BlockClassificationType
+	TypeBeaconETHV1EventsBlobSidecar                Type = v1.EventsBlobSidecarType
+	TypeBeaconETHV1BeaconBlobSidecar                Type = v1.BeaconBlobSidecarType
+	TypeBeaconEthV1ProposerDuty                     Type = v1.BeaconProposerDutyType
+	TypeBeaconP2PAttestation                        Type = v1.BeaconP2PAttestationType
+	TypeBeaconEthV2BeaconElaboratedAttestation      Type = v2.BeaconBlockElaboratedAttestationType
+	TypeLibP2PTraceAddPeer                          Type = Type(libp2p.TraceAddPeerType)
+	TypeLibP2PTraceConnected                        Type = Type(libp2p.TraceConnectedType)
+	TypeLibP2PTraceJoin                             Type = Type(libp2p.TraceJoinType)
+	TypeLibP2PTraceDisconnected                     Type = Type(libp2p.TraceDisconnectedType)
+	TypeLibP2PTraceRemovePeer                       Type = Type(libp2p.TraceRemovePeerType)
+	TypeLibP2PTraceRecvRPC                          Type = Type(libp2p.TraceRecvRPCType)
+	TypeLibP2PTraceSendRPC                          Type = Type(libp2p.TraceSendRPCType)
+	TypeLibP2PTraceHandleStatus                     Type = Type(libp2p.TraceHandleStatusType)
+	TypeLibP2PTraceHandleMetadata                   Type = Type(libp2p.TraceHandleMetadataType)
+	TypeLibP2PTraceGossipSubBeaconBlock             Type = Type(libp2p.TraceGossipSubBeaconBlockType)
+	TypeLibP2PTraceGossipSubBeaconAttestation       Type = Type(libp2p.TraceGossipSubBeaconAttestationType)
+	TypeLibP2PTraceGossipSubBlobSidecar             Type = Type(libp2p.TraceGossipSubBlobSidecarType)
+	TypeBeaconETHV1BeaconValidators                 Type = Type(v1.BeaconValidatorsType)
 	TypeUnknown                                     Type = "unknown"
 	TypeBeaconETHV1EventsBlock                      Type = v1.EventsBlockType
 	TypeBeaconETHV1EventsBlockV2                    Type = v1.EventsBlockV2Type
@@ -71,59 +121,6 @@
 	TypeLibP2PTraceGossipSubBeaconBlock             Type = Type(libp2p.TraceGossipSubBeaconBlockType)
 	TypeLibP2PTraceGossipSubBeaconAttestation       Type = Type(libp2p.TraceGossipSubBeaconAttestationType)
 	TypeLibP2PTraceGossipSubBeaconDataColumnSidecar Type = Type(libp2p.TraceGossipSubBeaconDataColumnSidecarType)
-=======
-	TypeUnknown                                 Type = "unknown"
-	TypeBeaconETHV1EventsBlock                  Type = v1.EventsBlockType
-	TypeBeaconETHV1EventsBlockV2                Type = v1.EventsBlockV2Type
-	TypeBeaconETHV1EventsChainReorg             Type = v1.EventsChainReorgType
-	TypeBeaconETHV1EventsChainReorgV2           Type = v1.EventsChainReorgV2Type
-	TypeBeaconETHV1EventsFinalizedCheckpoint    Type = v1.EventsFinalizedCheckpointType
-	TypeBeaconETHV1EventsFinalizedCheckpointV2  Type = v1.EventsFinalizedCheckpointV2Type
-	TypeBeaconETHV1EventsHead                   Type = v1.EventsHeadType
-	TypeBeaconETHV1EventsHeadV2                 Type = v1.EventsHeadV2Type
-	TypeBeaconETHV1EventsVoluntaryExit          Type = v1.EventsVoluntaryExitType
-	TypeBeaconETHV1EventsVoluntaryExitV2        Type = v1.EventsVoluntaryExitV2Type
-	TypeBeaconETHV1EventsAttestation            Type = v1.EventsAttestationType
-	TypeBeaconETHV1EventsAttestationV2          Type = v1.EventsAttestationV2Type
-	TypeBeaconETHV1EventsContributionAndProof   Type = v1.EventsContributionAndProofType
-	TypeBeaconETHV1EventsContributionAndProofV2 Type = v1.EventsContributionAndProofV2Type
-	TypeMempoolTransaction                      Type = mempool.TransactionType
-	TypeMempoolTransactionV2                    Type = mempool.TransactionV2Type
-	TypeBeaconETHV2BeaconBlock                  Type = v2.BeaconBlockType
-	TypeBeaconETHV2BeaconBlockV2                Type = v2.BeaconBlockV2Type
-	TypeDebugForkChoice                         Type = v1.DebugForkChoiceType
-	TypeDebugForkChoiceV2                       Type = v1.DebugForkChoiceV2Type
-	TypeDebugForkChoiceReorg                    Type = v1.DebugForkChoiceReorgType
-	TypeDebugForkChoiceReorgV2                  Type = v1.DebugForkChoiceReorgV2Type
-	TypeBeaconEthV1BeaconCommittee              Type = v1.BeaconCommitteeType
-	TypeBeaconEthV1ValidatorAttestationData     Type = v1.ValidatorAttestationDataType
-	TypeBeaconEthV2BeaconBlockAttesterSlashing  Type = v2.BeaconBlockAttesterSlashingType
-	TypeBeaconEthV2BeaconBlockProposerSlashing  Type = v2.BeaconBlockProposerSlashingType
-	TypeBeaconEthV2BeaconBlockVoluntaryExit     Type = v2.BeaconBlockVoluntaryExitType
-	TypeBeaconEthV2BeaconBlockDeposit           Type = v2.BeaconBlockDepositType
-	TypeBeaconEthV2BeaconExecutionTransaction   Type = v2.BeaconBlockExecutionTransactionType
-	TypeBeaconEthV2BeaconBLSToExecutionChange   Type = v2.BeaconBlockBLSToExecutionChangeType
-	TypeBeaconEthV2BeaconWithdrawal             Type = v2.BeaconBlockWithdrawalType
-	TypeBlockprintBlockClassification           Type = blockprint.BlockClassificationType
-	TypeBeaconETHV1EventsBlobSidecar            Type = v1.EventsBlobSidecarType
-	TypeBeaconETHV1BeaconBlobSidecar            Type = v1.BeaconBlobSidecarType
-	TypeBeaconEthV1ProposerDuty                 Type = v1.BeaconProposerDutyType
-	TypeBeaconP2PAttestation                    Type = v1.BeaconP2PAttestationType
-	TypeBeaconEthV2BeaconElaboratedAttestation  Type = v2.BeaconBlockElaboratedAttestationType
-	TypeLibP2PTraceAddPeer                      Type = Type(libp2p.TraceAddPeerType)
-	TypeLibP2PTraceConnected                    Type = Type(libp2p.TraceConnectedType)
-	TypeLibP2PTraceJoin                         Type = Type(libp2p.TraceJoinType)
-	TypeLibP2PTraceDisconnected                 Type = Type(libp2p.TraceDisconnectedType)
-	TypeLibP2PTraceRemovePeer                   Type = Type(libp2p.TraceRemovePeerType)
-	TypeLibP2PTraceRecvRPC                      Type = Type(libp2p.TraceRecvRPCType)
-	TypeLibP2PTraceSendRPC                      Type = Type(libp2p.TraceSendRPCType)
-	TypeLibP2PTraceHandleStatus                 Type = Type(libp2p.TraceHandleStatusType)
-	TypeLibP2PTraceHandleMetadata               Type = Type(libp2p.TraceHandleMetadataType)
-	TypeLibP2PTraceGossipSubBeaconBlock         Type = Type(libp2p.TraceGossipSubBeaconBlockType)
-	TypeLibP2PTraceGossipSubBeaconAttestation   Type = Type(libp2p.TraceGossipSubBeaconAttestationType)
-	TypeLibP2PTraceGossipSubBlobSidecar         Type = Type(libp2p.TraceGossipSubBlobSidecarType)
-	TypeBeaconETHV1BeaconValidators             Type = Type(v1.BeaconValidatorsType)
->>>>>>> 4864fcd2
 )
 
 type Event interface {
@@ -238,15 +235,12 @@
 		return libp2p.NewTraceHandleMetadata(log, event), nil
 	case TypeLibP2PTraceGossipSubBeaconBlock:
 		return libp2p.NewTraceGossipSubBeaconBlock(log, event), nil
-<<<<<<< HEAD
+	case TypeLibP2PTraceGossipSubBlobSidecar:
+		return libp2p.NewTraceGossipSubBlobSidecar(log, event), nil
 	case TypeLibP2PTraceGossipSubBeaconAttestation:
 		return libp2p.NewTraceGossipSubBeaconAttestation(log, event), nil
 	case TypeLibP2PTraceGossipSubBeaconDataColumnSidecar:
 		return libp2p.NewTraceGossipSubBeaconDataColumnSidecar(log, event), nil
-=======
-	case TypeLibP2PTraceGossipSubBlobSidecar:
-		return libp2p.NewTraceGossipSubBlobSidecar(log, event), nil
->>>>>>> 4864fcd2
 	default:
 		return nil, fmt.Errorf("event type %s is unknown", eventType)
 	}
