package event

import (
	"context"
	"errors"
	"fmt"

	"github.com/sirupsen/logrus"

	"github.com/ethpandaops/xatu/pkg/proto/xatu"
	"github.com/ethpandaops/xatu/pkg/server/geoip"
	v1 "github.com/ethpandaops/xatu/pkg/server/service/event-ingester/event/beacon/eth/v1"
	v2 "github.com/ethpandaops/xatu/pkg/server/service/event-ingester/event/beacon/eth/v2"
	v3 "github.com/ethpandaops/xatu/pkg/server/service/event-ingester/event/beacon/eth/v3"
	"github.com/ethpandaops/xatu/pkg/server/service/event-ingester/event/blockprint"
	"github.com/ethpandaops/xatu/pkg/server/service/event-ingester/event/libp2p"
	"github.com/ethpandaops/xatu/pkg/server/service/event-ingester/event/mempool"
	"github.com/ethpandaops/xatu/pkg/server/service/event-ingester/event/mevrelay"
	"github.com/ethpandaops/xatu/pkg/server/service/event-ingester/event/noderecord"
	"github.com/ethpandaops/xatu/pkg/server/store"
)

type Type string

var (
	TypeUnknown                                 Type = "unknown"
	TypeBeaconETHV1EventsBlock                  Type = v1.EventsBlockType
	TypeBeaconETHV1EventsBlockV2                Type = v1.EventsBlockV2Type
	TypeBeaconETHV1EventsBlockGossip            Type = v1.EventsBlockGossipType
	TypeBeaconETHV1EventsChainReorg             Type = v1.EventsChainReorgType
	TypeBeaconETHV1EventsChainReorgV2           Type = v1.EventsChainReorgV2Type
	TypeBeaconETHV1EventsFinalizedCheckpoint    Type = v1.EventsFinalizedCheckpointType
	TypeBeaconETHV1EventsFinalizedCheckpointV2  Type = v1.EventsFinalizedCheckpointV2Type
	TypeBeaconETHV1EventsHead                   Type = v1.EventsHeadType
	TypeBeaconETHV1EventsHeadV2                 Type = v1.EventsHeadV2Type
	TypeBeaconETHV1EventsVoluntaryExit          Type = v1.EventsVoluntaryExitType
	TypeBeaconETHV1EventsVoluntaryExitV2        Type = v1.EventsVoluntaryExitV2Type
	TypeBeaconETHV1EventsAttestation            Type = v1.EventsAttestationType
	TypeBeaconETHV1EventsAttestationV2          Type = v1.EventsAttestationV2Type
	TypeBeaconETHV1EventsContributionAndProof   Type = v1.EventsContributionAndProofType
	TypeBeaconETHV1EventsContributionAndProofV2 Type = v1.EventsContributionAndProofV2Type
	TypeMempoolTransaction                      Type = mempool.TransactionType
	TypeMempoolTransactionV2                    Type = mempool.TransactionV2Type
	TypeBeaconETHV2BeaconBlock                  Type = v2.BeaconBlockType
	TypeBeaconETHV2BeaconBlockV2                Type = v2.BeaconBlockV2Type
	TypeDebugForkChoice                         Type = v1.DebugForkChoiceType
	TypeDebugForkChoiceV2                       Type = v1.DebugForkChoiceV2Type
	TypeDebugForkChoiceReorg                    Type = v1.DebugForkChoiceReorgType
	TypeDebugForkChoiceReorgV2                  Type = v1.DebugForkChoiceReorgV2Type
	TypeBeaconEthV1BeaconCommittee              Type = v1.BeaconCommitteeType
	TypeBeaconEthV1ValidatorAttestationData     Type = v1.ValidatorAttestationDataType
	TypeBeaconEthV2BeaconBlockAttesterSlashing  Type = v2.BeaconBlockAttesterSlashingType
	TypeBeaconEthV2BeaconBlockProposerSlashing  Type = v2.BeaconBlockProposerSlashingType
	TypeBeaconEthV2BeaconBlockVoluntaryExit     Type = v2.BeaconBlockVoluntaryExitType
	TypeBeaconEthV2BeaconBlockDeposit           Type = v2.BeaconBlockDepositType
	TypeBeaconEthV2BeaconExecutionTransaction   Type = v2.BeaconBlockExecutionTransactionType
	TypeBeaconEthV2BeaconBLSToExecutionChange   Type = v2.BeaconBlockBLSToExecutionChangeType
	TypeBeaconEthV2BeaconWithdrawal             Type = v2.BeaconBlockWithdrawalType
	TypeBlockprintBlockClassification           Type = blockprint.BlockClassificationType
	TypeBeaconETHV1EventsBlobSidecar            Type = v1.EventsBlobSidecarType
	TypeBeaconETHV1BeaconBlobSidecar            Type = v1.BeaconBlobSidecarType
	TypeBeaconEthV1ProposerDuty                 Type = v1.BeaconProposerDutyType
	TypeBeaconP2PAttestation                    Type = v1.BeaconP2PAttestationType
	TypeBeaconEthV2BeaconElaboratedAttestation  Type = v2.BeaconBlockElaboratedAttestationType
	TypeLibP2PTraceDuplicateMessage             Type = Type(libp2p.TraceDuplicateMessageType)
	TypeLibP2PTraceDeliverMessage               Type = Type(libp2p.TraceDeliverMessageType)
	TypeLibP2PTraceRejectMessage                Type = Type(libp2p.TraceRejectMessageType)
	TypeLibP2PTracePublishMessage               Type = Type(libp2p.TracePublishMessageType)
	TypeLibP2PTraceAddPeer                      Type = Type(libp2p.TraceAddPeerType)
	TypeLibP2PTraceConnected                    Type = Type(libp2p.TraceConnectedType)
	TypeLibP2PTraceJoin                         Type = Type(libp2p.TraceJoinType)
	TypeLibP2PTraceLeave                        Type = Type(libp2p.TraceLeaveType)
	TypeLibP2PTraceGraft                        Type = Type(libp2p.TraceGraftType)
	TypeLibP2PTracePrune                        Type = Type(libp2p.TracePruneType)
	TypeLibP2PTraceDisconnected                 Type = Type(libp2p.TraceDisconnectedType)
	TypeLibP2PTraceRemovePeer                   Type = Type(libp2p.TraceRemovePeerType)
	TypeLibP2PTraceRecvRPC                      Type = Type(libp2p.TraceRecvRPCType)
	TypeLibP2PTraceSendRPC                      Type = Type(libp2p.TraceSendRPCType)
	TypeLibP2PTraceDropRPC                      Type = Type(libp2p.TraceDropRPCType)
	TypeLibP2PTraceHandleStatus                 Type = Type(libp2p.TraceHandleStatusType)
	TypeLibP2PTraceHandleMetadata               Type = Type(libp2p.TraceHandleMetadataType)
	TypeLibP2PTraceGossipSubBeaconBlock         Type = Type(libp2p.TraceGossipSubBeaconBlockType)
	TypeLibP2PTraceGossipSubBeaconAttestation   Type = Type(libp2p.TraceGossipSubBeaconAttestationType)
	TypeLibP2PTraceGossipSubBlobSidecar         Type = Type(libp2p.TraceGossipSubBlobSidecarType)
	TypeBeaconETHV1BeaconValidators             Type = Type(v1.BeaconValidatorsType)
	TypeMEVRelayBidTraceBuilderBlockSubmission  Type = Type(mevrelay.BidTraceBuilderBlockSubmissionType)
	TypeMEVRelayProposerPayloadDelivered        Type = Type(mevrelay.ProposerPayloadDeliveredType)
	TypeMEVRelayValidatorRegistration           Type = Type(mevrelay.ValidatorRegistrationType)
	TypeBeaconETHV3ValidatorBlock               Type = v3.ValidatorBlockType
<<<<<<< HEAD
	TypeNodeRecordExecution                     Type = Type(noderecord.ExecutionType)
	TypeNodeRecordConsensus                     Type = Type(noderecord.ConsensusType)
=======
	TypeLibP2PTraceRPCMetaControlIHave          Type = Type(libp2p.TraceRPCMetaControlIHaveType)
	TypeLibP2PTraceRPCMetaControlIWant          Type = Type(libp2p.TraceRPCMetaControlIWantType)
	TypeLibP2PTraceRPCMetaControlIDontWant      Type = Type(libp2p.TraceRPCMetaControlIDontWantType)
	TypeLibP2PTraceRPCMetaControlGraft          Type = Type(libp2p.TraceRPCMetaControlGraftType)
	TypeLibP2PTraceRPCMetaControlPrune          Type = Type(libp2p.TraceRPCMetaControlPruneType)
	TypeLibP2PTraceRPCMetaSubscription          Type = Type(libp2p.TraceRPCMetaSubscriptionType)
	TypeLibP2PTraceRPCMetaMessage               Type = Type(libp2p.TraceRPCMetaMessageType)
>>>>>>> 51171139
)

type Event interface {
	Type() string
	Validate(ctx context.Context) error
	Filter(ctx context.Context) bool
	AppendServerMeta(ctx context.Context, meta *xatu.ServerMeta) *xatu.ServerMeta
}

type EventRouter struct {
	log           logrus.FieldLogger
	cache         store.Cache
	geoipProvider geoip.Provider
	routes        map[Type]func(event *xatu.DecoratedEvent, router *EventRouter) (Event, error)
}

func NewEventRouter(log logrus.FieldLogger, cache store.Cache, geoipProvider geoip.Provider) *EventRouter {
	router := &EventRouter{
		log:           log,
		cache:         cache,
		geoipProvider: geoipProvider,
		routes:        make(map[Type]func(event *xatu.DecoratedEvent, router *EventRouter) (Event, error)),
	}

	router.RegisterHandler(TypeBeaconETHV1EventsAttestationV2, func(event *xatu.DecoratedEvent, router *EventRouter) (Event, error) {
		return v1.NewEventsAttestationV2(router.log, event), nil
	})
	router.RegisterHandler(TypeLibP2PTraceGossipSubBeaconAttestation, func(event *xatu.DecoratedEvent, router *EventRouter) (Event, error) {
		return libp2p.NewTraceGossipSubBeaconAttestation(router.log, event), nil
	})
	router.RegisterHandler(TypeBeaconETHV1BeaconValidators, func(event *xatu.DecoratedEvent, router *EventRouter) (Event, error) {
		return v1.NewBeaconValidators(router.log, event), nil
	})
	router.RegisterHandler(TypeBeaconP2PAttestation, func(event *xatu.DecoratedEvent, router *EventRouter) (Event, error) {
		return v1.NewBeaconP2PAttestation(router.log, event, router.geoipProvider), nil
	})
	router.RegisterHandler(TypeBeaconETHV1EventsAttestation, func(event *xatu.DecoratedEvent, router *EventRouter) (Event, error) {
		return v1.NewEventsAttestation(router.log, event), nil
	})
	router.RegisterHandler(TypeBeaconETHV1EventsBlock, func(event *xatu.DecoratedEvent, router *EventRouter) (Event, error) {
		return v1.NewEventsBlock(router.log, event), nil
	})
	router.RegisterHandler(TypeBeaconETHV1EventsBlockV2, func(event *xatu.DecoratedEvent, router *EventRouter) (Event, error) {
		return v1.NewEventsBlockV2(router.log, event), nil
	})
	router.RegisterHandler(TypeBeaconETHV1EventsBlockGossip, func(event *xatu.DecoratedEvent, router *EventRouter) (Event, error) {
		return v1.NewEventsBlockGossip(router.log, event), nil
	})
	router.RegisterHandler(TypeBeaconETHV1EventsChainReorg, func(event *xatu.DecoratedEvent, router *EventRouter) (Event, error) {
		return v1.NewEventsChainReorg(router.log, event), nil
	})
	router.RegisterHandler(TypeBeaconETHV1EventsChainReorgV2, func(event *xatu.DecoratedEvent, router *EventRouter) (Event, error) {
		return v1.NewEventsChainReorgV2(router.log, event), nil
	})
	router.RegisterHandler(TypeBeaconETHV1EventsFinalizedCheckpoint, func(event *xatu.DecoratedEvent, router *EventRouter) (Event, error) {
		return v1.NewEventsFinalizedCheckpoint(router.log, event), nil
	})
	router.RegisterHandler(TypeBeaconETHV1EventsFinalizedCheckpointV2, func(event *xatu.DecoratedEvent, router *EventRouter) (Event, error) {
		return v1.NewEventsFinalizedCheckpointV2(router.log, event), nil
	})
	router.RegisterHandler(TypeBeaconETHV1EventsHead, func(event *xatu.DecoratedEvent, router *EventRouter) (Event, error) {
		return v1.NewEventsHead(router.log, event), nil
	})
	router.RegisterHandler(TypeBeaconETHV1EventsHeadV2, func(event *xatu.DecoratedEvent, router *EventRouter) (Event, error) {
		return v1.NewEventsHeadV2(router.log, event), nil
	})
	router.RegisterHandler(TypeBeaconETHV1EventsVoluntaryExit, func(event *xatu.DecoratedEvent, router *EventRouter) (Event, error) {
		return v1.NewEventsVoluntaryExit(router.log, event), nil
	})
	router.RegisterHandler(TypeBeaconETHV1EventsVoluntaryExitV2, func(event *xatu.DecoratedEvent, router *EventRouter) (Event, error) {
		return v1.NewEventsVoluntaryExitV2(router.log, event), nil
	})
	router.RegisterHandler(TypeBeaconETHV1EventsContributionAndProof, func(event *xatu.DecoratedEvent, router *EventRouter) (Event, error) {
		return v1.NewEventsContributionAndProof(router.log, event), nil
	})
	router.RegisterHandler(TypeBeaconETHV1EventsContributionAndProofV2, func(event *xatu.DecoratedEvent, router *EventRouter) (Event, error) {
		return v1.NewEventsContributionAndProofV2(router.log, event), nil
	})
	router.RegisterHandler(TypeMempoolTransaction, func(event *xatu.DecoratedEvent, router *EventRouter) (Event, error) {
		return mempool.NewTransaction(router.log, event), nil
	})
	router.RegisterHandler(TypeMempoolTransactionV2, func(event *xatu.DecoratedEvent, router *EventRouter) (Event, error) {
		return mempool.NewTransactionV2(router.log, event), nil
	})
	router.RegisterHandler(TypeBeaconETHV2BeaconBlock, func(event *xatu.DecoratedEvent, router *EventRouter) (Event, error) {
		return v2.NewBeaconBlock(router.log, event, router.cache), nil
	})
	router.RegisterHandler(TypeBeaconETHV2BeaconBlockV2, func(event *xatu.DecoratedEvent, router *EventRouter) (Event, error) {
		return v2.NewBeaconBlockV2(router.log, event, router.cache), nil
	})
	router.RegisterHandler(TypeDebugForkChoice, func(event *xatu.DecoratedEvent, router *EventRouter) (Event, error) {
		return v1.NewDebugForkChoice(router.log, event), nil
	})
	router.RegisterHandler(TypeDebugForkChoiceV2, func(event *xatu.DecoratedEvent, router *EventRouter) (Event, error) {
		return v1.NewDebugForkChoiceV2(router.log, event), nil
	})
	router.RegisterHandler(TypeDebugForkChoiceReorg, func(event *xatu.DecoratedEvent, router *EventRouter) (Event, error) {
		return v1.NewDebugForkChoiceReorg(router.log, event), nil
	})
	router.RegisterHandler(TypeDebugForkChoiceReorgV2, func(event *xatu.DecoratedEvent, router *EventRouter) (Event, error) {
		return v1.NewDebugForkChoiceReorgV2(router.log, event), nil
	})
	router.RegisterHandler(TypeBeaconEthV1BeaconCommittee, func(event *xatu.DecoratedEvent, router *EventRouter) (Event, error) {
		return v1.NewBeaconCommittee(router.log, event), nil
	})
	router.RegisterHandler(TypeBeaconEthV1ValidatorAttestationData, func(event *xatu.DecoratedEvent, router *EventRouter) (Event, error) {
		return v1.NewValidatorAttestationData(router.log, event), nil
	})
	router.RegisterHandler(TypeBeaconEthV2BeaconBlockAttesterSlashing, func(event *xatu.DecoratedEvent, router *EventRouter) (Event, error) {
		return v2.NewBeaconBlockAttesterSlashing(router.log, event), nil
	})
	router.RegisterHandler(TypeBeaconEthV2BeaconBlockProposerSlashing, func(event *xatu.DecoratedEvent, router *EventRouter) (Event, error) {
		return v2.NewBeaconBlockProposerSlashing(router.log, event), nil
	})
	router.RegisterHandler(TypeBeaconEthV2BeaconBlockVoluntaryExit, func(event *xatu.DecoratedEvent, router *EventRouter) (Event, error) {
		return v2.NewBeaconBlockVoluntaryExit(router.log, event), nil
	})
	router.RegisterHandler(TypeBeaconEthV2BeaconBlockDeposit, func(event *xatu.DecoratedEvent, router *EventRouter) (Event, error) {
		return v2.NewBeaconBlockDeposit(router.log, event), nil
	})
	router.RegisterHandler(TypeBeaconEthV2BeaconExecutionTransaction, func(event *xatu.DecoratedEvent, router *EventRouter) (Event, error) {
		return v2.NewBeaconBlockExecutionTransaction(router.log, event), nil
	})
	router.RegisterHandler(TypeBeaconEthV2BeaconBLSToExecutionChange, func(event *xatu.DecoratedEvent, router *EventRouter) (Event, error) {
		return v2.NewBeaconBlockBLSToExecutionChange(router.log, event), nil
	})
	router.RegisterHandler(TypeBeaconEthV2BeaconWithdrawal, func(event *xatu.DecoratedEvent, router *EventRouter) (Event, error) {
		return v2.NewBeaconBlockWithdrawal(router.log, event), nil
	})
	router.RegisterHandler(TypeBlockprintBlockClassification, func(event *xatu.DecoratedEvent, router *EventRouter) (Event, error) {
		return blockprint.NewBlockClassification(router.log, event), nil
	})
	router.RegisterHandler(TypeBeaconETHV1EventsBlobSidecar, func(event *xatu.DecoratedEvent, router *EventRouter) (Event, error) {
		return v1.NewEventsBlobSidecar(router.log, event), nil
	})
	router.RegisterHandler(TypeBeaconETHV1BeaconBlobSidecar, func(event *xatu.DecoratedEvent, router *EventRouter) (Event, error) {
		return v1.NewBeaconBlobSidecar(router.log, event), nil
	})
	router.RegisterHandler(TypeBeaconEthV1ProposerDuty, func(event *xatu.DecoratedEvent, router *EventRouter) (Event, error) {
		return v1.NewBeaconProposerDuty(router.log, event), nil
	})
	router.RegisterHandler(TypeBeaconEthV2BeaconElaboratedAttestation, func(event *xatu.DecoratedEvent, router *EventRouter) (Event, error) {
		return v2.NewBeaconBlockElaboratedAttestation(router.log, event), nil
	})
	router.RegisterHandler(TypeLibP2PTraceDuplicateMessage, func(event *xatu.DecoratedEvent, router *EventRouter) (Event, error) {
		return libp2p.NewTraceDuplicateMessage(router.log, event), nil
	})
	router.RegisterHandler(TypeLibP2PTraceDeliverMessage, func(event *xatu.DecoratedEvent, router *EventRouter) (Event, error) {
		return libp2p.NewTraceDeliverMessage(router.log, event), nil
	})
	router.RegisterHandler(TypeLibP2PTraceRejectMessage, func(event *xatu.DecoratedEvent, router *EventRouter) (Event, error) {
		return libp2p.NewTraceRejectMessage(router.log, event), nil
	})
	router.RegisterHandler(TypeLibP2PTracePublishMessage, func(event *xatu.DecoratedEvent, router *EventRouter) (Event, error) {
		return libp2p.NewTracePublishMessage(router.log, event), nil
	})
	router.RegisterHandler(TypeLibP2PTraceAddPeer, func(event *xatu.DecoratedEvent, router *EventRouter) (Event, error) {
		return libp2p.NewTraceAddPeer(router.log, event), nil
	})
	router.RegisterHandler(TypeLibP2PTraceConnected, func(event *xatu.DecoratedEvent, router *EventRouter) (Event, error) {
		return libp2p.NewTraceConnected(router.log, event, router.geoipProvider), nil
	})
	router.RegisterHandler(TypeLibP2PTraceJoin, func(event *xatu.DecoratedEvent, router *EventRouter) (Event, error) {
		return libp2p.NewTraceJoin(router.log, event), nil
	})
	router.RegisterHandler(TypeLibP2PTraceLeave, func(event *xatu.DecoratedEvent, router *EventRouter) (Event, error) {
		return libp2p.NewTraceLeave(router.log, event), nil
	})
	router.RegisterHandler(TypeLibP2PTraceGraft, func(event *xatu.DecoratedEvent, router *EventRouter) (Event, error) {
		return libp2p.NewTraceGraft(router.log, event), nil
	})
	router.RegisterHandler(TypeLibP2PTracePrune, func(event *xatu.DecoratedEvent, router *EventRouter) (Event, error) {
		return libp2p.NewTracePrune(router.log, event), nil
	})
	router.RegisterHandler(TypeLibP2PTraceDisconnected, func(event *xatu.DecoratedEvent, router *EventRouter) (Event, error) {
		return libp2p.NewTraceDisconnected(router.log, event, router.geoipProvider), nil
	})
	router.RegisterHandler(TypeLibP2PTraceRemovePeer, func(event *xatu.DecoratedEvent, router *EventRouter) (Event, error) {
		return libp2p.NewTraceRemovePeer(router.log, event), nil
	})
	router.RegisterHandler(TypeLibP2PTraceRecvRPC, func(event *xatu.DecoratedEvent, router *EventRouter) (Event, error) {
		return libp2p.NewTraceRecvRPC(router.log, event), nil
	})
	router.RegisterHandler(TypeLibP2PTraceSendRPC, func(event *xatu.DecoratedEvent, router *EventRouter) (Event, error) {
		return libp2p.NewTraceSendRPC(router.log, event), nil
	})
	router.RegisterHandler(TypeLibP2PTraceDropRPC, func(event *xatu.DecoratedEvent, router *EventRouter) (Event, error) {
		return libp2p.NewTraceDropRPC(router.log, event), nil
	})
	router.RegisterHandler(TypeLibP2PTraceRPCMetaControlIHave, func(event *xatu.DecoratedEvent, router *EventRouter) (Event, error) {
		return libp2p.NewTraceRPCMetaControlIHave(router.log, event), nil
	})
	router.RegisterHandler(TypeLibP2PTraceRPCMetaControlIWant, func(event *xatu.DecoratedEvent, router *EventRouter) (Event, error) {
		return libp2p.NewTraceRPCMetaControlIWant(router.log, event), nil
	})
	router.RegisterHandler(TypeLibP2PTraceRPCMetaControlIDontWant, func(event *xatu.DecoratedEvent, router *EventRouter) (Event, error) {
		return libp2p.NewTraceRPCMetaControlIDontWant(router.log, event), nil
	})
	router.RegisterHandler(TypeLibP2PTraceRPCMetaControlGraft, func(event *xatu.DecoratedEvent, router *EventRouter) (Event, error) {
		return libp2p.NewTraceRPCMetaControlGraft(router.log, event), nil
	})
	router.RegisterHandler(TypeLibP2PTraceRPCMetaControlPrune, func(event *xatu.DecoratedEvent, router *EventRouter) (Event, error) {
		return libp2p.NewTraceRPCMetaControlPrune(router.log, event), nil
	})
	router.RegisterHandler(TypeLibP2PTraceRPCMetaSubscription, func(event *xatu.DecoratedEvent, router *EventRouter) (Event, error) {
		return libp2p.NewTraceRPCMetaSubscription(router.log, event), nil
	})
	router.RegisterHandler(TypeLibP2PTraceRPCMetaMessage, func(event *xatu.DecoratedEvent, router *EventRouter) (Event, error) {
		return libp2p.NewTraceRPCMetaMessage(router.log, event), nil
	})
	router.RegisterHandler(TypeLibP2PTraceHandleStatus, func(event *xatu.DecoratedEvent, router *EventRouter) (Event, error) {
		return libp2p.NewTraceHandleStatus(router.log, event), nil
	})
	router.RegisterHandler(TypeLibP2PTraceHandleMetadata, func(event *xatu.DecoratedEvent, router *EventRouter) (Event, error) {
		return libp2p.NewTraceHandleMetadata(router.log, event), nil
	})
	router.RegisterHandler(TypeLibP2PTraceGossipSubBeaconBlock, func(event *xatu.DecoratedEvent, router *EventRouter) (Event, error) {
		return libp2p.NewTraceGossipSubBeaconBlock(router.log, event), nil
	})
	router.RegisterHandler(TypeLibP2PTraceGossipSubBlobSidecar, func(event *xatu.DecoratedEvent, router *EventRouter) (Event, error) {
		return libp2p.NewTraceGossipSubBlobSidecar(router.log, event), nil
	})
	router.RegisterHandler(TypeMEVRelayBidTraceBuilderBlockSubmission, func(event *xatu.DecoratedEvent, router *EventRouter) (Event, error) {
		return mevrelay.NewBidTraceBuilderBlockSubmission(router.log, event), nil
	})
	router.RegisterHandler(TypeMEVRelayProposerPayloadDelivered, func(event *xatu.DecoratedEvent, router *EventRouter) (Event, error) {
		return mevrelay.NewProposerPayloadDelivered(router.log, event), nil
	})
	router.RegisterHandler(TypeBeaconETHV3ValidatorBlock, func(event *xatu.DecoratedEvent, router *EventRouter) (Event, error) {
		return v3.NewValidatorBlock(router.log, event), nil
	})
	router.RegisterHandler(TypeMEVRelayValidatorRegistration, func(event *xatu.DecoratedEvent, router *EventRouter) (Event, error) {
		return mevrelay.NewValidatorRegistration(router.log, event), nil
	})
	router.RegisterHandler(TypeNodeRecordExecution, func(event *xatu.DecoratedEvent, router *EventRouter) (Event, error) {
		return noderecord.NewExecution(router.log, event), nil
	})
	router.RegisterHandler(TypeNodeRecordConsensus, func(event *xatu.DecoratedEvent, router *EventRouter) (Event, error) {
		return noderecord.NewConsensus(router.log, event), nil
	})

	return router
}

func (er *EventRouter) RegisterHandler(eventType Type, handler func(event *xatu.DecoratedEvent, router *EventRouter) (Event, error)) {
	er.routes[eventType] = handler
}

func (er *EventRouter) HasRoute(eventType Type) bool {
	_, exists := er.routes[eventType]

	return exists
}

func (er *EventRouter) Route(eventType Type, event *xatu.DecoratedEvent) (Event, error) {
	if eventType == TypeUnknown {
		return nil, errors.New("event type is required")
	}

	handler, exists := er.routes[eventType]
	if !exists {
		return nil, fmt.Errorf("event type %s is unknown", eventType)
	}

	return handler(event, er)
}<|MERGE_RESOLUTION|>--- conflicted
+++ resolved
@@ -87,10 +87,6 @@
 	TypeMEVRelayProposerPayloadDelivered        Type = Type(mevrelay.ProposerPayloadDeliveredType)
 	TypeMEVRelayValidatorRegistration           Type = Type(mevrelay.ValidatorRegistrationType)
 	TypeBeaconETHV3ValidatorBlock               Type = v3.ValidatorBlockType
-<<<<<<< HEAD
-	TypeNodeRecordExecution                     Type = Type(noderecord.ExecutionType)
-	TypeNodeRecordConsensus                     Type = Type(noderecord.ConsensusType)
-=======
 	TypeLibP2PTraceRPCMetaControlIHave          Type = Type(libp2p.TraceRPCMetaControlIHaveType)
 	TypeLibP2PTraceRPCMetaControlIWant          Type = Type(libp2p.TraceRPCMetaControlIWantType)
 	TypeLibP2PTraceRPCMetaControlIDontWant      Type = Type(libp2p.TraceRPCMetaControlIDontWantType)
@@ -98,7 +94,8 @@
 	TypeLibP2PTraceRPCMetaControlPrune          Type = Type(libp2p.TraceRPCMetaControlPruneType)
 	TypeLibP2PTraceRPCMetaSubscription          Type = Type(libp2p.TraceRPCMetaSubscriptionType)
 	TypeLibP2PTraceRPCMetaMessage               Type = Type(libp2p.TraceRPCMetaMessageType)
->>>>>>> 51171139
+	TypeNodeRecordExecution                     Type = Type(noderecord.ExecutionType)
+	TypeNodeRecordConsensus                     Type = Type(noderecord.ConsensusType)
 )
 
 type Event interface {
